import argparse
import datetime
import re
import sys
from collections import defaultdict

import torch
from torch._C import parse_schema


# The date specifies how long the allowlist exclusion should apply to.
#
#   - If we NEVER give BC guarantee for an operator, you can put the
#     date arbitrarily far in the future.
#   - Otherwise, pick a date that is far enough in the future that you
#     believe you can land your diff before then.
#
# Allowlist entries can be removed after the date listed on them passes.
#
# Allowlist item format:
# [
#   0: function name regex
#   1: date until which the allowlist entry is valid
#   2: (optional) function argument regex
# ]
#
# NB: function name DOES NOT include overload name!
allow_list = [
    ("c10_experimental", datetime.date(2222, 1, 1)),
    # Internal
    ("static", datetime.date(9999, 1, 1)),
    ("prim::ModuleDictIndex", datetime.date(9999, 1, 1)),
    ("prim::MKLDNNRelu6", datetime.date(9999, 1, 1)),
    ("prim::MKLDNNRelu6_", datetime.date(9999, 1, 1)),
    # Internal, profiler-specific ops
    ("profiler::_call_end_callbacks_on_jit_fut*", datetime.date(9999, 1, 1)),
    ("profiler::_record_function_enter", datetime.date(9999, 1, 1)),
    ("aten::_qr_helper", datetime.date(2021, 1, 31)),
    ("aten::fft", datetime.date(2021, 1, 31)),
    ("aten::ifft", datetime.date(2021, 1, 31)),
    ("aten::irfft", datetime.date(2021, 1, 31)),
    ("aten::rfft", datetime.date(2021, 1, 31)),
    ("aten::linalg_svd", datetime.date(2021, 5, 15)),
    ("aten::_cholesky_helper", datetime.date(9999, 1, 1)),
    ("aten::_lstsq_helper", datetime.date(9999, 1, 1)),
    ("aten::linalg_lstsq", datetime.date(2021, 5, 1)),
    ("aten::_svd_helper", datetime.date(2021, 1, 31)),
    ("aten::_syevd_helper", datetime.date(9999, 1, 1)),
    ("aten::_lu_solve_helper", datetime.date(9999, 1, 1)),
    ("aten::_cudnn_rnn_flatten_weight", datetime.date(2020, 12, 31)),
    ("aten::_cudnn_rnn", datetime.date(2020, 12, 31)),
    ("aten::_cudnn_rnn_backward", datetime.date(2020, 12, 31)),
    ("aten::quantile", datetime.date(2021, 1, 31)),
    ("aten::nanquantile", datetime.date(2021, 1, 31)),
    ("aten::make_dual", datetime.date(2021, 2, 20)),
    ("aten::unpack_dual", datetime.date(2021, 2, 20)),
    ("aten::_fft_with_size", datetime.date(2021, 1, 31)),
    ("aten::thnn_conv_depthwise2d_backward", datetime.date(2021, 1, 31)),
    ("aten::slow_conv3d_backward", datetime.date(2021, 1, 31)),
    ("aten::thnn_conv2d_backward", datetime.date(2021, 1, 31)),
    ("aten::slow_conv_transpose3d_backward", datetime.date(2021, 1, 31)),
    ("aten::slow_conv_transpose2d_backward", datetime.date(2021, 1, 31)),
    ("aten::set_", datetime.date(2021, 1, 31)),
    ("aten::native_layer_norm", datetime.date(2021, 1, 31)),
    ("aten::native_layer_norm_backward", datetime.date(2021, 1, 31)),
    ("aten::elu_backward", datetime.date(2021, 1, 31)),
    ("aten::_multinomial_alias_setup", datetime.date(2021, 1, 31)),
    ("aten::_multinomial_alias_draw", datetime.date(2021, 1, 31)),
    ("prim::profile_optional", datetime.date(2021, 1, 31)),
    ("aten::fake_quantize_per_tensor_affine_backward", datetime.date(2021, 2, 20)),
    ("aten::fake_quantize_per_channel_affine_backward", datetime.date(2021, 2, 20)),
    ("aten::rowwise_prune", datetime.date(9999, 1, 1)),
    ("aten::_mode*", datetime.date(2021, 5, 2)),
    ("aten::linalg_multi_dot", datetime.date(2021, 3, 25)),
    ("aten::coalesce", datetime.date(2021, 4, 15)),
    ("aten::empty_meta", datetime.date(2021, 4, 1)),
    ("aten::div", datetime.date(2021, 4, 28)),
    ("aten::divide", datetime.date(2021, 4, 28)),
    ("aten::_var", datetime.date(2021, 5, 28)),
    ("aten::_std", datetime.date(2021, 5, 28)),
    ("aten::batch_norm_backward_elemt", datetime.date(2021, 5, 1)),
    ("aten::assert_async", datetime.date(2021, 5, 1)),
    ("aten::cumprod_backward", datetime.date(2021, 5, 1)),
    ("aten::_triangular_solve_helper", datetime.date(9999, 1, 1)),
    ("aten::_addmv_impl_", datetime.date(2021, 5, 15)),
    ("aten::adaptive_avg_pool3d_backward", datetime.date(9999, 1, 1)),
    ("aten::_embedding_bag_dense_backward", datetime.date(9999, 1, 1)),
<<<<<<< HEAD
=======
    ("aten::_amp_update_scale", datetime.date(2021, 6, 1)),
    ("aten::randperm", datetime.date(9999, 1, 1)),
    ("aten::linalg_vector_norm", datetime.date(2021, 5, 15)),
>>>>>>> ea75b1ee
]

def allow_listed(schema, allow_list):
    for item in allow_list:
        if item[1] < datetime.date.today():
            continue
        regexp = re.compile(item[0])
        if regexp.search(schema.name):
            if len(item) > 2:
                # if arguments regex is present, use it
                regexp_args = re.compile(item[2])
                return bool(regexp_args.search(str(schema)))
            return True
    return False


# The nightly will fail to parse newly added syntax to schema declarations
# Add new schemas that will fail the nightly here
dont_parse_list = [
    ("_TorchScriptTesting.*", datetime.date(2099, 9, 17)),
    ("test_backend", datetime.date(2099, 9, 17)),
    ("dist_c10d", datetime.date(2021, 1, 30)),
]


def dont_parse(schema_line):
    for item in dont_parse_list:
        if item[1] < datetime.date.today():
            continue
        regexp = re.compile(item[0])
        if regexp.search(schema_line):
            return True
    return False


def check_bc(existing_schemas):
    new_schemas = torch._C._jit_get_all_schemas()
    new_schemas += torch._C._jit_get_custom_class_schemas()
    new_schema_dict = defaultdict(list)
    for s in new_schemas:
        new_schema_dict[s.name].append(s)

    is_bc = True
    broken_ops = []
    for existing_schema in existing_schemas:
        if allow_listed(existing_schema, allow_list):
            print("schema: ", str(existing_schema), " found on allowlist, skipping")
            continue
        print("processing existing schema: ", str(existing_schema))
        matching_new_schemas = new_schema_dict.get(existing_schema.name, [])
        found = False
        for matching_new_schema in matching_new_schemas:
            if matching_new_schema.is_backward_compatible_with(existing_schema):
                found = True
                break
        if not found:
            print(
                "Can NOT find backward compatible schemas after changes "
                "for schema {} from the following candidates:\n[\n{}\n]".format(
                    str(existing_schema),
                    "\n\t".join(str(s) for s in matching_new_schemas),
                )
            )
            # TODO Print out more details about why candidates don't match.
            broken_ops.append(str(existing_schema))
            is_bc = False
    if is_bc:
        print("Found backward compatible schemas for all existing schemas")
    else:
        print(
            "The PR is introducing backward incompatible changes to the "
            "operator library. Please contact PyTorch team to confirm "
            "whether this change is wanted or not. \n\nBroken ops: "
            "[\n\t{}\n]".format("\n\t".join(broken_ops))
        )
    return is_bc


if __name__ == "__main__":
    parser = argparse.ArgumentParser(description="Process some integers.")
    parser.add_argument(
        "--existing-schemas",
        help="filename to load existing schemas",
        type=str,
        default="schemas.txt",
    )
    args = parser.parse_args()
    existing_schema_dict = dict()
    slist = []
    with open(args.existing_schemas, "r") as f:
        while True:
            line = f.readline()
            if not line:
                break

            if dont_parse(line.strip()):
                print("Not parsing schema line: ", line.strip())
                continue
            s = parse_schema(line.strip())
            slist.append(s)

    if not check_bc(slist):
        sys.exit(1)<|MERGE_RESOLUTION|>--- conflicted
+++ resolved
@@ -85,12 +85,9 @@
     ("aten::_addmv_impl_", datetime.date(2021, 5, 15)),
     ("aten::adaptive_avg_pool3d_backward", datetime.date(9999, 1, 1)),
     ("aten::_embedding_bag_dense_backward", datetime.date(9999, 1, 1)),
-<<<<<<< HEAD
-=======
     ("aten::_amp_update_scale", datetime.date(2021, 6, 1)),
     ("aten::randperm", datetime.date(9999, 1, 1)),
     ("aten::linalg_vector_norm", datetime.date(2021, 5, 15)),
->>>>>>> ea75b1ee
 ]
 
 def allow_listed(schema, allow_list):
