from functools import partial
from itertools import product

import torch
import torch.nn as nn
<<<<<<< HEAD
from torch.nn.utils._per_sample_grad import per_sample_call
=======
from torch.nn.utils._per_sample_grad import call_for_per_sample_grads
>>>>>>> 2c50b48b
from torch.testing._internal import common_dtype
from torch.testing._internal.common_device_type import OpDTypes, instantiate_device_type_tests, ops
from torch.testing._internal.common_nn import TestBase, module_tests, new_module_tests
from torch.testing._internal.common_utils import TestCase, freeze_rng_state, make_tensor, run_tests
from torch.testing._internal.common_methods_invocations import SampleInput, op_db
from torch._expanded_weights import ExpandedWeight
<<<<<<< HEAD
=======
from torch._expanded_weights.expanded_weights_utils import forward_helper, grad_if_exists, \
    grad_if_exists_for_input, unpack_expanded_weight_or_tensor, sum_over_all_but_batch_and_last_n
>>>>>>> 2c50b48b

class TestExpandedWeightAttributes(TestCase):
    def test_expanded_weight_has_attributes(self, device):
        attrs_equivalent = ['dtype', 'shape', 'requires_grad', 'is_sparse', 'is_quantized', 'device']
        attrs_special = {'grad': lambda attr, _: attr is None}
        supported_dtypes = common_dtype.floating_and_complex_types()
        for (attr, dtype) in product(attrs_equivalent, supported_dtypes):
            batch_size = 5
            orig_tensor = make_tensor((4), device, dtype, requires_grad=True)
            expanded_weight = ExpandedWeight(orig_tensor, batch_size)
            assert hasattr(expanded_weight, attr), f"Expanded Weight of type {dtype} didn't have attribute {attr}"
            actual = getattr(expanded_weight, attr)
            expected = getattr(orig_tensor, attr)
            self.assertEqual(expected, actual, f"Expected {attr} to have value {expected}, got {actual}")
        for (attr_and_func, dtype) in product(attrs_special.items(), supported_dtypes):
            attr, func = attr_and_func
            batch_size = 5
            orig_tensor = make_tensor((4), device, dtype, requires_grad=True)
            expanded_weight = ExpandedWeight(orig_tensor, batch_size)
            assert hasattr(expanded_weight, attr), f"Expanded Weight of type {dtype} didn't have attribute {attr}"
            if not func(getattr(expanded_weight, attr), orig_tensor):
                raise RuntimeError(f"{attr} got unexpected value. Was {getattr(expanded_weight, attr)}")

<<<<<<< HEAD
=======
class TestContext:
    pass

class TestExpandedWeightHelperFunction(TestCase):
    def test_forward_helper(self, device):
        input = torch.randn(3, 4, device=device)
        weight = torch.randn(5, 4, device=device)
        bias = torch.randn(5, device=device)
        for (weight_batched, bias_batched) in product([True, False], [True, False]):
            maybe_batched_weight = ExpandedWeight(weight.clone().requires_grad_(), 3) if weight_batched else weight
            maybe_batched_bias = ExpandedWeight(bias.clone().requires_grad_(), 3) if bias_batched else bias
            ctx = TestContext()
            args = (input, maybe_batched_weight, maybe_batched_bias)
            res = forward_helper(nn.functional.linear, ctx, args, 1)
            expected = nn.functional.linear(input, weight, bias)
            self.assertEqual(res, expected)

            self.assertTrue(hasattr(ctx, 'args'))
            self.assertTrue(hasattr(ctx, 'all_outputs'))
            self.assertTrue(hasattr(ctx, 'true_outputs'))

            self.assertEqual(ctx.args, args)
            self.assertEqual(ctx.all_outputs, res)
            self.assertEqual(ctx.true_outputs, res)

    def test_forward_helper_failure_args(self, device):
        weight = torch.randn(5, 4, device=device)
        bias = torch.randn(5, device=device)
        ctx = TestContext()
        with self.assertRaisesRegex(RuntimeError, r"do not support inputs that are also ExpandedWeights."):
            input = ExpandedWeight(torch.randn(3, 4, requires_grad=True), 3)
            forward_helper(nn.functional.linear, ctx, (input, weight, bias), 1)
        with self.assertRaisesRegex(RuntimeError, r"requires a Tensor as the first input"):
            forward_helper(nn.functional.linear, ctx, (3, weight, bias), 1)
        with self.assertRaisesRegex(RuntimeError, r"requires a batch dimension but got an input of size 0"):
            input = torch.tensor(3)
            forward_helper(nn.functional.linear, ctx, (input, weight, bias), 1)
        with self.assertRaisesRegex(RuntimeError, r"0 is not a valid batch size for Expanded Weights"):
            input = torch.randn(0, 1, 2)
            forward_helper(nn.functional.linear, ctx, (input, weight, bias), 1)
        input = torch.randn(3, 4)
        for (weight_batched, bias_batched) in product([True, False], [True, False]):
            if not weight_batched and not bias_batched:
                continue
            maybe_batched_weight = ExpandedWeight(weight.clone().requires_grad_(), 4) if weight_batched else weight
            maybe_batched_bias = ExpandedWeight(bias.clone().requires_grad_(), 4) if bias_batched else bias
            with self.assertRaisesRegex(RuntimeError, r"Expected ExpandedWeights to have batch size matching input"):
                forward_helper(nn.functional.linear, ctx, (input, maybe_batched_weight, maybe_batched_bias), 1)

    def test_forward_helper_failure_outputs(self, device):
        input = torch.randn(3, 4, device=device)
        weight = torch.randn(5, 4, device=device)
        bias = torch.randn(5, device=device)
        ctx = TestContext()
        with self.assertRaisesRegex(RuntimeError, r"Got single output but expected at least 4"):
            forward_helper(nn.functional.linear, ctx, (input, weight, bias), 4)

    def test_grad_if_exists(self, device):
        def test_fn(_):
            return True

        orig_weight = torch.randn(4, device=device, requires_grad=True)
        expanded_weight = ExpandedWeight(orig_weight, 3)
        grad_if_exists(expanded_weight, test_fn)
        self.assertTrue(hasattr(orig_weight, 'grad_sample'))
        self.assertTrue(orig_weight.grad_sample)

        basic_tensor = torch.randn(4, device=device)
        grad_if_exists(basic_tensor, test_fn)
        self.assertFalse(hasattr(basic_tensor, 'grad_sample'))

        non_tensor = 3
        grad_if_exists(non_tensor, test_fn)
        self.assertFalse(hasattr(non_tensor, 'grad_sample'))

    def test_grad_if_exists_failure(self, device):
        def test_fn(_):
            return True

        grad_tensor = torch.randn(4, requires_grad=True, device=device)
        with self.assertRaisesRegex(RuntimeError, r"does not support a mixture of ExpandedWeight parameters and normal Parameters"):
            grad_if_exists(grad_tensor, test_fn)

    def test_grad_if_exists_for_input(self, device):
        def test_fn():
            return True

        input = torch.randn(4, requires_grad=True, device=device)
        self.assertTrue(grad_if_exists_for_input(input, test_fn))

        input.requires_grad_(False)
        self.assertTrue(grad_if_exists_for_input(input, test_fn) is None)
        self.assertTrue(grad_if_exists_for_input(4, test_fn) is None)

    def test_unpack_expanded_weight_or_tensor(self, device):
        input = torch.randn(3, requires_grad=True, device=device)
        self.assertEqual(input, unpack_expanded_weight_or_tensor(ExpandedWeight(input, 3)))

        input.requires_grad_(False)
        self.assertEqual(input, unpack_expanded_weight_or_tensor(input))
        self.assertTrue(unpack_expanded_weight_or_tensor(4) is None)

    def test_unpack_expanded_weight_or_tensor_with_custom_function(self, device):
        input = torch.randn(3, requires_grad=True, device=device)
        self.assertTrue(unpack_expanded_weight_or_tensor(ExpandedWeight(input, 3), lambda x: x is input))

        input.requires_grad_(False)
        self.assertTrue(unpack_expanded_weight_or_tensor(input, lambda x: x is input))
        self.assertTrue(unpack_expanded_weight_or_tensor(4, lambda x: x is input) is None)

    def test_unpack_expanded_weight_or_tensor_failure(self, device):
        input = torch.randn(3, requires_grad=True, device=device)
        with self.assertRaisesRegex(RuntimeError, r"does not support a mixture of ExpandedWeight parameters and normal Parameters"):
            unpack_expanded_weight_or_tensor(input)

        with self.assertRaisesRegex(RuntimeError, r"does not support a mixture of ExpandedWeight parameters and normal Parameters"):
            unpack_expanded_weight_or_tensor(input, lambda x: x is input)

    def test_sum_over_all_but_batch_and_last_n(self, device):
        input = torch.randn(1, 2, 3, 4, 5, device=device)
        res = sum_over_all_but_batch_and_last_n(input, 2)
        expected = input.sum((1, 2))
        self.assertEqual(res, expected)

        res = sum_over_all_but_batch_and_last_n(input, 0)
        expected = input.sum((1, 2, 3, 4))
        self.assertEqual(res, expected)

        res = sum_over_all_but_batch_and_last_n(input, 4)
        self.assertEqual(res, input)

>>>>>>> 2c50b48b
class TestExpandedWeightFunctional(TestCase):
    def test_expanded_weight_methods(self, device):
        methods_equivalent = ['size', 'numel', 'stride', 'is_contiguous', 'requires_grad_']
        methods_with_args = {'requires_grad_': (False, True), 'to': (device,)}
        methods_special = {'__repr__': lambda attr, orig_weight: orig_weight.__repr__() in attr(),
                           '__hash__': lambda attr, orig_weight: attr() != orig_weight.__hash__()}
        supported_dtypes = common_dtype.floating_and_complex_types()
        for (method, dtype) in product(methods_equivalent, supported_dtypes):
            batch_size = 5
            orig_tensor = make_tensor((4), device, dtype, requires_grad=True)
            expanded_weight = ExpandedWeight(orig_tensor, batch_size)
            if not hasattr(expanded_weight, method):
                raise RuntimeError(f"Expanded Weight of type {dtype} didn't have method {method}")
            actual = getattr(expanded_weight, method)()
            expected = getattr(orig_tensor, method)()
            self.assertEqual(expected, actual, f"Expected {method} to produce value {expected}, got {actual}")
        for (method_and_args, dtype) in product(methods_with_args.items(), supported_dtypes):
            method, args = method_and_args
            batch_size = 5
            orig_tensor = make_tensor((4), device, dtype, requires_grad=True)
            expanded_weight = ExpandedWeight(orig_tensor, batch_size)
            for arg in args:
                if not hasattr(expanded_weight, method):
                    raise RuntimeError(f"Expanded Weight of type {dtype} didn't have method {method}")
                actual = getattr(expanded_weight, method)(arg)
                expected = getattr(orig_tensor, method)(arg)
                self.assertEqual(expected, actual, f"Expected {method} to produce value {expected}, got {actual}")
        for (method_and_func, dtype) in product(methods_special.items(), supported_dtypes):
            method, func = method_and_func
            batch_size = 5
            orig_tensor = make_tensor((4), device, dtype, requires_grad=True)
            expanded_weight = ExpandedWeight(orig_tensor, batch_size)
            assert hasattr(expanded_weight, method), f"Expanded Weight of type {dtype} didn't have attribute {method}"
            if not func(getattr(expanded_weight, method), orig_tensor):
                raise RuntimeError(f"{method} got unexpected value. Was {getattr(expanded_weight, method)}")

    @ops(filter(lambda op: op.supports_expanded_weight, op_db), dtypes=OpDTypes.supported, allowed_dtypes=(torch.double,))
    def test_expanded_weight_per_sample_grad(self, device, dtype, op):
        sample_inputs = op.sample_inputs(device, dtype, requires_grad=True)
        for sample_input in supported_inputs(op, sample_inputs):
            if op.name == "nn.functional.embedding":  # embedding flips its argument order for autograd tests
                sample_input = SampleInput(sample_input.args[0], args=(sample_input.input,), kwargs=sample_input.kwargs)
            input = sample_input.input
            args = sample_input.args
            kwargs = sample_input.kwargs
            batch_size = input.shape[0] if len(input.shape) > 1 else 1

            # get per sample grads with ExpandedWeights objects
            (ew_input, ew_args, ew_kwargs) = make_expanded_weight(sample_input, batch_size)
            result = run_op(op, ew_input, *ew_args, **ew_kwargs)
            diff_input_list = (ew_input,) + tuple(ew_args) + tuple(ew_kwargs.values())
            diff_input_list = [i for i in diff_input_list if is_diff_tensor(i)]
            diff_input_list = [i.orig_weight if isinstance(i, ExpandedWeight) else i for i in diff_input_list]
            if not diff_input_list:
                continue
            result.sum().backward()  # grad doesn't work with ExpandedWeight because it calls __torch_function__
            expanded_weight_grad = tuple(i.grad_sample if hasattr(i, "grad_sample") else i.grad for i in diff_input_list)

            # get per sample grads with for loop
            func = partial(run_op, op)
            per_sample_grad = for_loop_per_sample_grad(batch_size, input, func, *args, **kwargs)

            # check equality
            self.assertEqual(len(per_sample_grad), len(expanded_weight_grad))
            for (result_grad, expected_grad) in zip(expanded_weight_grad, per_sample_grad):
                if result_grad is None:
                    result_grad = torch.zeros_like(expected_grad)
                assert torch.allclose(result_grad, expected_grad), f"Got {result_grad}, expected {expected_grad}"

    @ops(filter(lambda op: op.supports_expanded_weight, op_db), dtypes=OpDTypes.supported, allowed_dtypes=(torch.double,))
    def test_unsupported_expand_weights(self, device, dtype, op):
        sample_inputs = op.sample_inputs(device, dtype, requires_grad=True)
        unsupported_inputs = supported_inputs(op, sample_inputs, supported_inputs=False)
        for sample_input in unsupported_inputs:
            with self.assertRaisesRegex(RuntimeError, r"Expanded Weights"):
                if op.name == "nn.functional.embedding":  # embedding flips its argument order for autograd tests
                    sample_input = SampleInput(sample_input.args[0], args=(sample_input.input,), kwargs=sample_input.kwargs)
                input = sample_input.input

                batch_size = input.shape[0] if len(input.shape) > 1 else 1

                # get per sample grads with ExpandedWeights objects
                (ew_input, ew_args, ew_kwargs) = make_expanded_weight(sample_input, batch_size)
                result = run_op(op, ew_input, *ew_args, **ew_kwargs)
                diff_input_list = (ew_input,) + tuple(ew_args) + tuple(ew_kwargs.values())
                diff_input_list = [i for i in diff_input_list if is_diff_tensor(i)]
                diff_input_list = [i.orig_weight if isinstance(i, ExpandedWeight) else i for i in diff_input_list]
                result.sum().backward()  # grad doesn't work with ExpandedWeight because it calls __torch_function__

    @ops(filter(lambda op: op.supports_expanded_weight, op_db), dtypes=OpDTypes.supported)
    def test_expanded_weight_forward(self, device, dtype, op):
        sample_inputs = op.sample_inputs(device, dtype)
        for sample_input in supported_inputs(op, sample_inputs):
            batch_size = sample_input.input.shape[0] if len(sample_input.input.shape) > 1 else 1
            (ew_input, ew_args, ew_kwargs) = make_expanded_weight(sample_input, batch_size)
            expanded_weight_result = op(ew_input, *ew_args, **ew_kwargs)
            normal_result = op(sample_input.input, *sample_input.args, **sample_input.kwargs)
            self.assertEqual(expanded_weight_result, normal_result)

    def test_expanded_weight_error(self, device):
        batch_size = 3
        sample_input = make_tensor((batch_size, 4), device, torch.float32, requires_grad=True)
        sample_weight = make_tensor((4), device, torch.float32, requires_grad=True)
        with self.assertRaisesRegex(RuntimeError, r"Expanded Weights encountered but cannot handle function"):
            torch.add(sample_input, ExpandedWeight(sample_weight, batch_size))


class TestExpandedWeightModule(TestCase):
    def _do_test(self, module, input):
        if sum(1 for _ in module.parameters()) == 0:  # for norms with affine=False
            return
        batch_size = input.shape[0]
        with freeze_rng_state():
            # get per sample grads with ExpandedWeights context manager
<<<<<<< HEAD
            actual_res = per_sample_call(module, batch_size, input).sum()
=======
            actual_res = call_for_per_sample_grads(module, batch_size, input).sum()
>>>>>>> 2c50b48b
            actual_res.backward()
            actual_grads = []
            for param in module.parameters():
                actual_grads.append(param.grad_sample)
                del param.grad_sample

            # get per sample grads with a for loop
            expected_res = torch.tensor(0.)
            expected_grads = []
            for i in range(batch_size):
                res = module(input[i].unsqueeze(0)).sum()
                expected_grads.append(torch.autograd.grad(res, module.parameters(), torch.ones_like(res)))
                expected_res += res
            expected_grads = tuple(torch.stack(grad) for grad in zip(*expected_grads))
        self.assertEqual(actual_res, expected_res)
        assert [torch.allclose(actual, expected) for (actual, expected) in zip(actual_grads, expected_grads)]

class ContextManagerTests(TestBase):
    def __init__(self, *args, **kwargs):
        super().__init__(*args, **kwargs)

    @property
    def constructor_args(self):
        return self._get_arg('constructor_args', False)

    def test_context_manager(self, test_case):
        module = self.constructor(*self.constructor_args)
        input = self._get_input()
        if len(input.shape) == 0 or input.shape[0] == 0:
            return
        if self.constructor == torch.nn.Linear and len(input.shape) == 1:
            return
        test_case._do_test(module, input)

# TODO: Once all of these use ModuleInfo, replace with ModuleInfo tests
<<<<<<< HEAD
supported_modules = ['Linear', 'Conv2d', 'GroupNorm', 'LayerNorm', 'InstanceNorm', 'Embedding']
=======
supported_modules = ['Linear']
>>>>>>> 2c50b48b
supported_tests = [t for t in module_tests + new_module_tests if 'module_name' in t and t['module_name'] in supported_modules]
for test_param in supported_tests:
    if 'constructor' not in test_param:
        name = test_param.pop('module_name')
        test_param['constructor'] = getattr(nn, name)
    decorator = test_param.pop('decorator', None)
    test = ContextManagerTests(**test_param)
    test_name = test.get_name()
    if hasattr(TestExpandedWeightModule, test_name):
        raise RuntimeError('Found two tests with the same name: ' + test_name)
    if decorator is not None:
        fn = decorator(fn)
    setattr(TestExpandedWeightModule, test_name, lambda self, test=test: test.test_context_manager(self))

# ------------- HELPER FUNCTIONS -----------------

def run_op(op, input, *args, **kwargs):
    r"""
    OpInfo for Embedding switches the input and weight so autograd tests will only check the derivative
    of the weight, not the input, which can't be differentiable since its dtype is int. Calls op,
    using the special ordering that Embedding's OpInfo expects for that case.
    """
    if op.name == "nn.functional.embedding":
        return op(args[0], input, **kwargs)
    else:
        return op(input, *args, **kwargs)

def make_expanded_weight(sample_input, batch_size):
    def expanded_weight_or_clone(arg):
        return ExpandedWeight(torch.clone(arg), batch_size) if is_diff_tensor(arg) else clone_if_tensor(arg)

    ew_input = clone_if_tensor(sample_input.input)
    ew_args = tuple(expanded_weight_or_clone(arg) for arg in sample_input.args)
    ew_kwargs = {name: expanded_weight_or_clone(arg) for (name, arg) in sample_input.kwargs.items()}
    return ew_input, ew_args, ew_kwargs

def supported_inputs(op, sample_inputs, supported_inputs=True):
    r"""
    ExpandedWeights currently does not support some use cases when there's no batch dimension or
    operations that would cause inter-batch operations. Removes all of the cases it cannot deal with
    """
    def filter_fn(input):
        if op.name == "nn.functional.linear":
            is_supported_input = len(input.input.shape) > 1  # input of rank 1 means no batch dim
        elif op.name == "nn.functional.layer_norm":
            normalized_shape = input.args[0]
            is_supported_input = input.input.shape != normalized_shape  # would cause inter-batch operations
        elif op.name == "nn.functional.conv2d":
            # currently can't deal with padding computation on Python level
            is_supported_input = 'padding' not in input.kwargs or not isinstance(input.kwargs['padding'], str)
        elif op.name == "nn.functional.embedding":
            idx = input.args[0]
            is_supported_input = len(idx.shape) > 1  # there's no batch size
        else:
            is_supported_input = True
        is_supported_input = is_supported_input and input.input.shape[0] > 0  # 0 is not a valid batch size
        return is_supported_input if supported_inputs else not is_supported_input
    return [input for input in sample_inputs if filter_fn(input)]

def for_loop_per_sample_grad(batch_size, input, func, *args, **kwargs):
    # get per sample grads by getting derivative for each input in a for loop
    per_sample_grad = []
    for i in range(batch_size):
        per_sample_input = input[i]
        result = func(per_sample_input.unsqueeze(0), *args, **kwargs)
        diff_input_list = (per_sample_input,) + tuple(args) + tuple(kwargs.values())
        diff_input_list = [i for i in diff_input_list if isinstance(i, torch.Tensor) and i.requires_grad]
        per_sample_grad.append(torch.autograd.grad(result, diff_input_list, torch.ones_like(result), allow_unused=True))
    if len(per_sample_grad) == batch_size:
        per_sample_grad = tuple(torch.stack(grad) for grad in zip(*per_sample_grad))
    return per_sample_grad

def is_diff_tensor(t):
    return isinstance(t, torch.Tensor) and t.requires_grad

def clone_if_tensor(t):
    if isinstance(t, torch.Tensor):
        res = torch.clone(t).detach()
        res.requires_grad_(t.requires_grad)
        return res
    else:
        return t

instantiate_device_type_tests(TestExpandedWeightFunctional, globals())
instantiate_device_type_tests(TestExpandedWeightHelperFunction, globals())
instantiate_device_type_tests(TestExpandedWeightAttributes, globals())
if __name__ == '__main__':
    run_tests()<|MERGE_RESOLUTION|>--- conflicted
+++ resolved
@@ -3,22 +3,15 @@
 
 import torch
 import torch.nn as nn
-<<<<<<< HEAD
-from torch.nn.utils._per_sample_grad import per_sample_call
-=======
 from torch.nn.utils._per_sample_grad import call_for_per_sample_grads
->>>>>>> 2c50b48b
 from torch.testing._internal import common_dtype
 from torch.testing._internal.common_device_type import OpDTypes, instantiate_device_type_tests, ops
 from torch.testing._internal.common_nn import TestBase, module_tests, new_module_tests
 from torch.testing._internal.common_utils import TestCase, freeze_rng_state, make_tensor, run_tests
 from torch.testing._internal.common_methods_invocations import SampleInput, op_db
 from torch._expanded_weights import ExpandedWeight
-<<<<<<< HEAD
-=======
 from torch._expanded_weights.expanded_weights_utils import forward_helper, grad_if_exists, \
     grad_if_exists_for_input, unpack_expanded_weight_or_tensor, sum_over_all_but_batch_and_last_n
->>>>>>> 2c50b48b
 
 class TestExpandedWeightAttributes(TestCase):
     def test_expanded_weight_has_attributes(self, device):
@@ -42,8 +35,6 @@
             if not func(getattr(expanded_weight, attr), orig_tensor):
                 raise RuntimeError(f"{attr} got unexpected value. Was {getattr(expanded_weight, attr)}")
 
-<<<<<<< HEAD
-=======
 class TestContext:
     pass
 
@@ -175,7 +166,6 @@
         res = sum_over_all_but_batch_and_last_n(input, 4)
         self.assertEqual(res, input)
 
->>>>>>> 2c50b48b
 class TestExpandedWeightFunctional(TestCase):
     def test_expanded_weight_methods(self, device):
         methods_equivalent = ['size', 'numel', 'stride', 'is_contiguous', 'requires_grad_']
@@ -290,11 +280,7 @@
         batch_size = input.shape[0]
         with freeze_rng_state():
             # get per sample grads with ExpandedWeights context manager
-<<<<<<< HEAD
-            actual_res = per_sample_call(module, batch_size, input).sum()
-=======
             actual_res = call_for_per_sample_grads(module, batch_size, input).sum()
->>>>>>> 2c50b48b
             actual_res.backward()
             actual_grads = []
             for param in module.parameters():
@@ -330,11 +316,7 @@
         test_case._do_test(module, input)
 
 # TODO: Once all of these use ModuleInfo, replace with ModuleInfo tests
-<<<<<<< HEAD
 supported_modules = ['Linear', 'Conv2d', 'GroupNorm', 'LayerNorm', 'InstanceNorm', 'Embedding']
-=======
-supported_modules = ['Linear']
->>>>>>> 2c50b48b
 supported_tests = [t for t in module_tests + new_module_tests if 'module_name' in t and t['module_name'] in supported_modules]
 for test_param in supported_tests:
     if 'constructor' not in test_param:
