--- conflicted
+++ resolved
@@ -88,11 +88,7 @@
         "cpu_offload",
         [CPUOffload(offload_params=True), CPUOffload(offload_params=False)],
     )
-<<<<<<< HEAD
-    @parametrize("offload_activations", [True])
-=======
     @parametrize("offload_activations", [True, False])
->>>>>>> 14457bb8
     def test_checkpoint_fsdp_wrapping(self, cpu_offload, offload_activations):
         # Test checkpoint(FSDP(layer1), FSDP(layer2), ....)
         ckpt_sequential_wrapped_fsdp = checkpoint_wrapper(
@@ -211,10 +207,6 @@
                         offload_to_cpu_event in name for name in event_names
                     )
                     self.assertTrue(offload_occured)
-<<<<<<< HEAD
-                    print(" --- validated offload ---")
-=======
->>>>>>> 14457bb8
                 loss = out.sum()
                 loss.backward()
                 losses.append(loss)
@@ -222,7 +214,6 @@
 
             self._verify_parity(losses, outputs, models)
 
-
 instantiate_parametrized_tests(TestFSDPCheckpoint)
 
 if __name__ == "__main__":
