--- conflicted
+++ resolved
@@ -225,11 +225,7 @@
         m.eval()
         initial_result = m.foo(input_data)
 
-<<<<<<< HEAD
-        optimized_scripted_model = optimize_for_mobile(m, methods_to_optimize=['foo'])
-=======
         optimized_scripted_model = optimize_for_mobile(m, preserved_methods=['foo'])
->>>>>>> 8be5b1ca
         optimized_result = optimized_scripted_model.foo(input_data)
 
         FileCheck().check_not("dropout.__") \
@@ -258,11 +254,7 @@
         FileCheck().check_count("prim::CallMethod[name=\"forward\"]", 2, exactly=True) \
                    .run(bn_no_forward_scripted_module.foo.graph)
 
-<<<<<<< HEAD
-        bn_fold_no_foward_scripted_module = optimize_for_mobile(bn_no_forward_scripted_module, methods_to_optimize=['foo'])
-=======
         bn_fold_no_foward_scripted_module = optimize_for_mobile(bn_no_forward_scripted_module, preserved_methods=['foo'])
->>>>>>> 8be5b1ca
         self.assertEqual(len(torch.jit.export_opnames(bn_fold_no_foward_scripted_module)), 1)
         bn_input = torch.rand(1, 1, 6, 6)
         torch.testing.assert_allclose(
