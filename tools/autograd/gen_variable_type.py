--- conflicted
+++ resolved
@@ -90,12 +90,8 @@
     'reflection_pad1d_backward', 'reflection_pad2d_backward',
     'replication_pad1d', 'replication_pad2d', 'replication_pad3d',
     'replication_pad1d_backward', 'replication_pad2d_backward', 'replication_pad3d_backward',
-<<<<<<< HEAD
-    'diag', 'masked_scatter', 'masked_select', 'masked_fill', 'index_fill', 'trace'
-=======
     'diag', 'masked_scatter', 'masked_select', 'index_fill', 'trace', 'polar', 'cumsum',
-    'eig', 'lerp'
->>>>>>> 2d8795c5
+    'eig', 'lerp', 'masked_fill'
 }
 
 # Some operators invalidate the grad_accumulator. Let's reset it.
