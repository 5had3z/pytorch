#ifndef TH_GENERIC_FILE
#define TH_GENERIC_FILE "TH/generic/THLapack.cpp"
#else

TH_EXTERNC void dgels_(char *trans, int *m, int *n, int *nrhs, double *a, int *lda, double *b, int *ldb, double *work, int *lwork, int *info);
TH_EXTERNC void sgels_(char *trans, int *m, int *n, int *nrhs, float *a, int *lda, float *b, int *ldb, float *work, int *lwork, int *info);
<<<<<<< HEAD
TH_EXTERNC void sgeqrf_(int *m, int *n, float *a, int *lda, float *tau, float *work, int *lwork, int *info);
TH_EXTERNC void dgeqrf_(int *m, int *n, double *a, int *lda, double *tau, double *work, int *lwork, int *info);
TH_EXTERNC void sorgqr_(int *m, int *n, int *k, float *a, int *lda, float *tau, float *work, int *lwork, int *info);
TH_EXTERNC void dorgqr_(int *m, int *n, int *k, double *a, int *lda, double *tau, double *work, int *lwork, int *info);
=======
>>>>>>> 98fcdb80
TH_EXTERNC void sormqr_(char *side, char *trans, int *m, int *n, int *k, float *a, int *lda, float *tau, float *c, int *ldc, float *work, int *lwork, int *info);
TH_EXTERNC void dormqr_(char *side, char *trans, int *m, int *n, int *k, double *a, int *lda, double *tau, double *c, int *ldc, double *work, int *lwork, int *info);


/* Solve overdetermined or underdetermined real linear systems involving an
M-by-N matrix A, or its transpose, using a QR or LQ factorization of A */
void THLapack_(gels)(char trans, int m, int n, int nrhs, scalar_t *a, int lda, scalar_t *b, int ldb, scalar_t *work, int lwork, int *info)
{
#ifdef USE_LAPACK
#if defined(TH_REAL_IS_DOUBLE)
  dgels_(&trans, &m, &n, &nrhs, a, &lda, b, &ldb, work, &lwork, info);
#else
  sgels_(&trans, &m, &n, &nrhs, a, &lda, b, &ldb, work, &lwork, info);
#endif
#else
  THError("gels : Lapack library not found in compile time\n");
#endif
}

<<<<<<< HEAD
/* QR decomposition */
void THLapack_(geqrf)(int m, int n, scalar_t *a, int lda, scalar_t *tau, scalar_t *work, int lwork, int *info)
{
#ifdef  USE_LAPACK
#if defined(TH_REAL_IS_DOUBLE)
  dgeqrf_(&m, &n, a, &lda, tau, work, &lwork, info);
#else
  sgeqrf_(&m, &n, a, &lda, tau, work, &lwork, info);
#endif
#else
  THError("geqrf: Lapack library not found in compile time\n");
#endif
}

/* Multiply Q with a matrix using the output of geqrf */
void THLapack_(ormqr)(char side, char trans, int m, int n, int k, scalar_t *a, int lda, scalar_t *tau, scalar_t *c, int ldc, scalar_t *work, int lwork, int *info)
{
#ifdef  USE_LAPACK
#if defined(TH_REAL_IS_DOUBLE)
  dormqr_(&side, &trans, &m, &n, &k, a, &lda, tau, c, &ldc, work, &lwork, info);
#else
  sormqr_(&side, &trans, &m, &n, &k, a, &lda, tau, c, &ldc, work, &lwork, info);
#endif
#else
  THError("ormqr: Lapack library not found in compile time\n");
#endif
}


=======
>>>>>>> 98fcdb80
#endif<|MERGE_RESOLUTION|>--- conflicted
+++ resolved
@@ -4,13 +4,6 @@
 
 TH_EXTERNC void dgels_(char *trans, int *m, int *n, int *nrhs, double *a, int *lda, double *b, int *ldb, double *work, int *lwork, int *info);
 TH_EXTERNC void sgels_(char *trans, int *m, int *n, int *nrhs, float *a, int *lda, float *b, int *ldb, float *work, int *lwork, int *info);
-<<<<<<< HEAD
-TH_EXTERNC void sgeqrf_(int *m, int *n, float *a, int *lda, float *tau, float *work, int *lwork, int *info);
-TH_EXTERNC void dgeqrf_(int *m, int *n, double *a, int *lda, double *tau, double *work, int *lwork, int *info);
-TH_EXTERNC void sorgqr_(int *m, int *n, int *k, float *a, int *lda, float *tau, float *work, int *lwork, int *info);
-TH_EXTERNC void dorgqr_(int *m, int *n, int *k, double *a, int *lda, double *tau, double *work, int *lwork, int *info);
-=======
->>>>>>> 98fcdb80
 TH_EXTERNC void sormqr_(char *side, char *trans, int *m, int *n, int *k, float *a, int *lda, float *tau, float *c, int *ldc, float *work, int *lwork, int *info);
 TH_EXTERNC void dormqr_(char *side, char *trans, int *m, int *n, int *k, double *a, int *lda, double *tau, double *c, int *ldc, double *work, int *lwork, int *info);
 
@@ -30,36 +23,4 @@
 #endif
 }
 
-<<<<<<< HEAD
-/* QR decomposition */
-void THLapack_(geqrf)(int m, int n, scalar_t *a, int lda, scalar_t *tau, scalar_t *work, int lwork, int *info)
-{
-#ifdef  USE_LAPACK
-#if defined(TH_REAL_IS_DOUBLE)
-  dgeqrf_(&m, &n, a, &lda, tau, work, &lwork, info);
-#else
-  sgeqrf_(&m, &n, a, &lda, tau, work, &lwork, info);
-#endif
-#else
-  THError("geqrf: Lapack library not found in compile time\n");
-#endif
-}
-
-/* Multiply Q with a matrix using the output of geqrf */
-void THLapack_(ormqr)(char side, char trans, int m, int n, int k, scalar_t *a, int lda, scalar_t *tau, scalar_t *c, int ldc, scalar_t *work, int lwork, int *info)
-{
-#ifdef  USE_LAPACK
-#if defined(TH_REAL_IS_DOUBLE)
-  dormqr_(&side, &trans, &m, &n, &k, a, &lda, tau, c, &ldc, work, &lwork, info);
-#else
-  sormqr_(&side, &trans, &m, &n, &k, a, &lda, tau, c, &ldc, work, &lwork, info);
-#endif
-#else
-  THError("ormqr: Lapack library not found in compile time\n");
-#endif
-}
-
-
-=======
->>>>>>> 98fcdb80
 #endif