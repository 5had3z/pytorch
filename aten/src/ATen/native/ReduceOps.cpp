#include <ATen/native/ReduceOps.h>

#include <ATen/ATen.h>
#include <ATen/AccumulateType.h>
#include <ATen/ExpandUtils.h>
#include <ATen/LegacyTHFunctionsCPU.h>
#include <ATen/NativeFunctions.h>
#include <ATen/WrapDimUtils.h>
#include <ATen/WrapDimUtilsMulti.h>
#include <ATen/native/ReduceOpsUtils.h>
#include <ATen/native/Resize.h>
#include <ATen/native/TensorIterator.h>
#include <ATen/NamedTensorUtils.h>
#include <ATen/native/TensorDimApply.h>
#include <ATen/native/SharedReduceOps.h>
#include <ATen/core/grad_mode.h>

#include <c10/util/irange.h>
#include <c10/util/SmallBuffer.h>

#include <algorithm>
#include <functional>
#include <limits>
#include <numeric>
#include <vector>
#include <map>
#include <cmath>
#include <cfloat>
#include <type_traits>

namespace at {
namespace native {

// NOLINTNEXTLINE(cppcoreguidelines-avoid-non-const-global-variables)
DEFINE_DISPATCH(sum_stub);
// NOLINTNEXTLINE(cppcoreguidelines-avoid-non-const-global-variables)
DEFINE_DISPATCH(nansum_stub);
// NOLINTNEXTLINE(cppcoreguidelines-avoid-non-const-global-variables)
DEFINE_DISPATCH(std_var_stub);
// NOLINTNEXTLINE(cppcoreguidelines-avoid-non-const-global-variables)
DEFINE_DISPATCH(prod_stub);
// NOLINTNEXTLINE(cppcoreguidelines-avoid-non-const-global-variables)
DEFINE_DISPATCH(norm_stub);
// NOLINTNEXTLINE(cppcoreguidelines-avoid-non-const-global-variables)
DEFINE_DISPATCH(mean_stub);
// NOLINTNEXTLINE(cppcoreguidelines-avoid-non-const-global-variables)
DEFINE_DISPATCH(and_stub);
// NOLINTNEXTLINE(cppcoreguidelines-avoid-non-const-global-variables)
DEFINE_DISPATCH(or_stub);
// NOLINTNEXTLINE(cppcoreguidelines-avoid-non-const-global-variables)
DEFINE_DISPATCH(min_values_stub);
// NOLINTNEXTLINE(cppcoreguidelines-avoid-non-const-global-variables)
DEFINE_DISPATCH(max_values_stub);
// NOLINTNEXTLINE(cppcoreguidelines-avoid-non-const-global-variables)
DEFINE_DISPATCH(argmax_stub);
// NOLINTNEXTLINE(cppcoreguidelines-avoid-non-const-global-variables)
DEFINE_DISPATCH(argmin_stub);
// NOLINTNEXTLINE(cppcoreguidelines-avoid-non-const-global-variables)
DEFINE_DISPATCH(cumsum_stub);
// NOLINTNEXTLINE(cppcoreguidelines-avoid-non-const-global-variables)
DEFINE_DISPATCH(cumprod_stub);
// NOLINTNEXTLINE(cppcoreguidelines-avoid-non-const-global-variables)
DEFINE_DISPATCH(logcumsumexp_stub);

Tensor _logcumsumexp_cpu(const Tensor& self, int64_t dim) {
  Tensor result = at::empty_like(self, MemoryFormat::Contiguous);
  return _logcumsumexp_out_cpu(self, dim, result);
}

Tensor& _logcumsumexp_out_cpu(const Tensor& self, int64_t dim, Tensor& result) {
  logcumsumexp_stub(self.device().type(), result, self, dim);
  return result;
}

Tensor logcumsumexp(const Tensor& self, int64_t dim) {
  auto result = [&]() {
    NoNamesGuard guard;
    return at::_logcumsumexp(self, dim);
  }();
  namedinference::propagate_names(result, self);
  return result;
}

Tensor& logcumsumexp_out(const Tensor& self, int64_t dim, Tensor& result) {
  check_scalar_type_device_layout_equal(result, self);
  {
    NoNamesGuard guard;
    at::_logcumsumexp_out(result, self.toType(result.scalar_type()), dim);
  }
  namedinference::propagate_names(result, self);
  return result;
}

Tensor _cumsum_cpu(const Tensor& self, int64_t dim) {
  Tensor result = at::empty_like(self, MemoryFormat::Contiguous);
  cumsum_stub(self.device().type(), result, self, dim);
  return result;
}

Tensor& _cumsum_out_cpu(const Tensor& self, int64_t dim, Tensor& result) {
  cumsum_stub(self.device().type(), result, self, dim);
  return result;
}

Tensor cumsum(const Tensor& self, int64_t dim, c10::optional<ScalarType> dtype) {
  auto result = [&]() {
    NoNamesGuard guard;
    return at::_cumsum(integer_upcast(self, dtype), dim);
  }();
  namedinference::propagate_names(result, self);
  return result;
}

Tensor& cumsum_(Tensor& self, int64_t dim, c10::optional<ScalarType> dtype) {
  TORCH_CHECK(
          !dtype.has_value() || (self.scalar_type() == dtype.value()),
          "provided dtype must match the dtype of self tensor in cumsum. Got ",
          toString(self.scalar_type()),
          " and ",
          toString(dtype.value()),
          ".");

  return at::_cumsum_out(self, self, dim);
}

Tensor& cumsum_out(const Tensor& self, int64_t dim, c10::optional<ScalarType> dtype, Tensor& result) {
  // result type is favored over dtype; check that they match if provided (NumPy doesn't check)
  TORCH_CHECK(
      !dtype.has_value() || (result.scalar_type() == dtype.value()),
      "provided dtype must match dtype of result in cumsum. Got ",
      toString(result.scalar_type()),
      " and ",
      toString(dtype.value()),
      ".");
  {
    NoNamesGuard guard;
    at::_cumsum_out(result, self.toType(result.scalar_type()), dim);
  }
  namedinference::propagate_names(result, self);
  return result;
}

Tensor _cumprod_cpu(const Tensor& self, int64_t dim) {
  Tensor result = at::empty_like(self, MemoryFormat::Contiguous);
  cumprod_stub(self.device().type(), result, self, dim);
  return result;
}

Tensor& _cumprod_out_cpu(const Tensor& self, int64_t dim, Tensor& result) {
  cumprod_stub(self.device().type(), result, self, dim);
  return result;
}

Tensor cumprod(const Tensor& self, int64_t dim, c10::optional<ScalarType> dtype) {
  auto result = [&]() {
    NoNamesGuard guard;
    return at::_cumprod(integer_upcast(self, dtype), dim);
  }();
  namedinference::propagate_names(result, self);
  return result;
}

Tensor& cumprod_(Tensor& self, int64_t dim, c10::optional<ScalarType> dtype) {
    TORCH_CHECK(
            !dtype.has_value() || (self.scalar_type() == dtype.value()),
            "provided dtype must match the dtype of self tensor in cumprod. Got ",
            toString(self.scalar_type()),
            " and ",
            toString(dtype.value()),
            ".");

    return at::_cumprod_out(self, self, dim);
}

Tensor& cumprod_out(const Tensor& self, int64_t dim, c10::optional<ScalarType> dtype, Tensor& result) {
  // result type is favored over dtype; check that they match if provided (NumPy doesn't check)
  TORCH_CHECK(
      !dtype.has_value() || (result.scalar_type() == dtype.value()),
      "provided dtype must match dtype of result in cumprod. Got ",
      toString(result.scalar_type()),
      " and ",
      toString(dtype.value()),
      ".");
  {
    NoNamesGuard guard;
    at::_cumprod_out(result, self.toType(result.scalar_type()), dim);
  }
  namedinference::propagate_names(result, self);
  return result;
}

Tensor reversed_cumsum(const Tensor& w, int64_t dim) {
  /* Logically implements w.flip(dim).cumsum(dim).flip(dim) without copying. */
  const auto w_cumsum = w.cumsum(dim);
  const auto w_sum = w_cumsum.narrow(dim, -1, 1);
  return w_sum - w_cumsum + w;
}

Tensor cumprod_backward(const Tensor& grad, const Tensor& input, int64_t dim, const Tensor& output) {
  /*
    We show here how to derive an O(n) gradient formula for
    abitrary inputs. It follows via a basic application of the
    chain rule together with a number of observations for different
    cases. We assume that x is an n-dimensional vector and y = cumprod(x).
    In the actual implementation we will need to play a bit with masks
    to be able to implement the formulas deduced here for tensors.

    We will first deduce the formula for the case when
    x[i] != 0 for 1 <= i <= n.

    For F : R^n -> R the cost function (we will look at the complex case later),
    we have

    dF / dx_k = sum_j (dF / dy_j) * (dy_j / dx_k)   (1)

    The term dF / dy_j is just grad_output[j] (assuming again
    everything is one-dimensional).

    The term (dy_j / dx_k) is easilly seen to be

    if j >= k
      dy_j / dx_k = prod_{1 <= i <= j, i != k} x_i
    else:
      dy_j / dx_k = 0

    Note that the indicator (j>=k) can be taken out
    by replacing the sum in (1) with a sum from
    k <= j <= n.

    Thus,
    dF / dx_k = sum_{k <= j <= n} grad_output[j] * (dy_j / dx_k)

    with
    dy_j / dx_k = prod_{1 <= i <= j, i != k} x_i     (2)

    Note that this last term is just the cumulative product
    with k omitted. Thus, if x_k (the input) is nonzero, we can
    just express this as

    dy_j / dx_k = (prod_{1 <= i <= j} x_i) / x_k
                = y_j / x_k

    So therefore,

    dF / dx_k = sum_{k <= j <= n} grad_output[j] * y_j / x_k

    This formula just makes sense when input[i] != 0 for every i.

    Assume now that there exists at least a zero in the input.
    Denote by z1 the first element 1 <= z1 <= n with input[z1] = 0
    and z2 the second element z1 < z2 <= n with input[z2] = 0,
    (or z2 = n if there is just one zero in input)

    We have three cases.

    k > z1:
    Looking at (2), we see that dy_j / dx_k = 0, for j >= k, as these terms
    all include a x_{z1} which is zero. As such, dF / dx_k = 0 in this case

    k < z1:
    Reasoning as in the previous case, we see that for these elements we have that

    dF / dx_k = sum_{k <= j < z1} grad_output[j] * (dy_j / dx_k)

    as the terms of the sum for j in z1 <= j <= n are all zero

    k = z1:
    Similar to the case k < z1, we have that

    dF / dx_z1 = sum_{z1 <= j < z2} grad_output[j] * (dy_j / dx_z1)

    This case has a subtlety though. To compute (dy_j / dx_z1), we cannot use the formula

    dy_j / dx_z1 = y_j / x_z1

    as, y_j = x_z1 = 0 for j >= z1. We need to compute it with the formula for its derivative,
    that is:

    dy_j / dx_z1 = prod(x[:z1]) * (grad_output[z1] + sum(grad_output[z1+1:z2] * cumprod(x[z1+1:z2])))

    When the imputs are complex, this is map is holomorphic. As such, to compute
    its backwards is just the conjugate of the usual backwards. This simplifies to
    conjugating the input. We may also reuse the output as, since the map is holomorphic,
    cumprod(input.conj()) = cumprod(input).conj()
  */

  if (input.numel() <= 1) {
    return grad;
  }
  dim = at::maybe_wrap_dim(dim, input.dim());
  const int64_t dim_size = input.size(dim);
  if (dim_size == 1) {
    return grad;
  }

  // To enable complex support.
  // From this line on `input_conj` and output_conj`
  // are interchangeable with `input` and `output`.
  auto input_conj = input.conj();
  auto output_conj = output.conj();

  const auto w = output_conj * grad;
  const auto is_zero = input == 0;
  if (!(is_zero.any().item<uint8_t>())) {
    return reversed_cumsum(w, dim).div(input_conj);
  }

  // If we are not computing a second order gradient, we can use an
  // O(n) implementation. The derivative of this implementation is _not_
  // the second derivative of cumprod. As such, we fallback to a less efficient
  // O(n^2) implementation when at::GradMode::is_enabled().
  Tensor grad_input = at::zeros(input.sizes(), grad.options());
  if (!at::GradMode::is_enabled()) {
    // n.b. This could probably be implemented much faster with a kernel

    // From here on we need to use some mask gymnastics to
    // account for the tensorial dimensions
    // We do a cumsum of the zeros along the dimension.
    // For a vector is_zero = [False, True, False, True, False]
    // we would have cumsum = [0, 1, 1, 2, 2]
    // As such we have (in python code for simplicity)
    // The mask for the range [0, z1):
    // cumsum == 0
    // The indices of the first zero z1 and zeros when
    // there is no first zero:
    // indices = (cumsum == 1).max(dim, keepdim=True).indices
    // The mask for the first zero:
    // zeros_like(indices).scatter_(dim, indices, 1.) & cumsum == 1
    // Note that the logic_and with cumsum == 1 accounts
    // for the case when there is no first zero
    const auto cumsum = is_zero.cumsum(dim);

    // case k < z1
    // select everything before the first zero [0, z1)
    auto mask = cumsum == 0;
    // equiv to grad_input[mask] = deriv[grad]
    grad_input.masked_scatter_(mask,
        reversed_cumsum(w.masked_fill(~mask, 0.), dim).div_(input_conj).masked_select(mask));
    // select everything from the first zero to the second zero [z1, z2)
    mask = cumsum == 1;

    // case k = z1
    // We start by select the first zero [z1]
    // We locate the indices of the first zero using the max function
    // We then go from the indices to a mask index_fill_
    // When there is no zero in the slice, max will return the index 0.
    // To account for this, we need to do an intersection with mask,
    // which is true in the range [z1, z2)
    const auto first_zero_index = std::get<1>(mask.max(dim, /*keepdim*/ true));
    const auto first_zero_mask = at::zeros_like(mask)
                                  .scatter_(dim, first_zero_index, /*src*/ 1)
                                  .logical_and_(mask);

    // select everything between the first zero and the second zero (z1, z2)
    mask &= ~first_zero_mask;
    // here we compute
    // dy_j / dx_z1 = sum(cumprod(input[z1+1:z2] * grad[z1+1:z2])) * prod(output[z1-1])
    // relu_() necessary as gather does not support negative indices
    // finally, we do grad_input[z1] = dy_j / dx_z1
    grad_input.masked_scatter_(first_zero_mask,
                               input_conj.masked_fill(~mask, 1.).cumprod(dim)
                                    .mul_(grad.masked_fill(cumsum != 1, 0.))
                                    .sum(dim, /*keepdim*/true)
                                    .mul_(at::gather(output_conj, dim, (first_zero_index - 1).relu_())
                                          .masked_fill_(first_zero_index == 0, 1.))
                                    .masked_select(first_zero_mask));
  } else { // GradMode::enabled()
    /*
    If the input is nonzero, we need to calculate the dy_j / dx_k
    by using the formula (2), called in the code omitted_products.

    The way the code calculates it is simply by noting that

    prod_{1 <= i <= j, i != k} x_i
        = (prod_{1 <= i <= k} x_i) * (prod_{k + 1 <= i <= j} x_i)

    the first term is calculated as prods_until_k, which since
    doesn't depend in j is easy to vectorize.

    The second term (indexed by j) is the cumulative product of
    x_{k+1}, x_{k+2}, ..., x_n, and it's named in the code
    prods_from_k_pkus_1, and it's calculated as a cumprod.

    In order to vectorize this properly, we need to add to
    omitted_products the dimensions where k > j, and therefore
    dy_j / dx_k = 0, which is done right after the assert.
    */

    auto ones_size = input.sizes().vec();
    ones_size[dim] = 1;
    const Tensor ones = at::ones({1}, grad.options()).expand(ones_size);
    Tensor prods_from_k_plus_1;
    Tensor omitted_products;
    for (const auto k : c10::irange(dim_size)) {
      if (k == 0) {
        prods_from_k_plus_1 = at::cumprod(input_conj.slice(dim, k + 1), dim);
        omitted_products = at::cat({ones, prods_from_k_plus_1}, dim);
      } else if (k == dim_size - 1) {
        const Tensor prods_until_k = at::prod(input_conj.slice(dim, 0, k), dim, true);
        omitted_products = prods_until_k;
      } else {
        const Tensor prods_until_k = at::prod(input_conj.slice(dim, 0, k), dim, true);
        prods_from_k_plus_1 = at::cumprod(input_conj.slice(dim, k+1), dim);
        omitted_products = prods_until_k.expand_as(prods_from_k_plus_1) * prods_from_k_plus_1;
        omitted_products = at::cat({prods_until_k, omitted_products}, dim);
      }

      // At this point omitted_products is the same size
      // as input, except on the dimension dim where it's
      // dim_size - k
      TORCH_CHECK(omitted_products.size(dim) == dim_size - k);

      grad_input.select(dim, k).copy_(
          at::sum(grad.slice(dim, k) * omitted_products,dim));
    }
  }
  return grad_input;
}

// Implement std::is_nan<IntegralType> for MSVC.
namespace {
#ifdef _MSC_VER
template<typename T>
inline typename std::enable_if<std::is_integral<T>::value, bool>::type isnan_(T x) {
  return false;
}
template<typename T>
inline typename std::enable_if<!std::is_integral<T>::value, bool>::type isnan_(T x) {
  return std::isnan(x);
}
#else
template<typename T>
inline bool isnan_(T x) {
  return std::isnan(x);
}
#endif
}

template<typename T1, typename T2, typename Operation>
void cummax_cummin_helper(const T1* self_data, T1* values_data, T2* indices_data,
          int self_dim_size, int self_stride, int values_stride, int indices_stride) {
      Operation op;
      T1 out = self_data[0];
      int idx = 0;
      for(int i = 0; i < self_dim_size; i++) {
        T1 curr_elem = self_data[i*self_stride];
        if(isnan_(curr_elem) || (!isnan_(out) && op(curr_elem, out))) {
            out = self_data[i*self_stride];
            idx = i;
        }
        values_data[i*values_stride] = out;
        indices_data[i*indices_stride] = idx;
      }
}

void cummax_helper_cpu(const Tensor& self, Tensor& values, Tensor& indices, int64_t dim) {
  AT_DISPATCH_ALL_TYPES_AND(at::ScalarType::Bool,
    self.scalar_type(), "cummax_cpu",
    [&] {
      at::native::tensor_dim_apply3<scalar_t, int64_t>(self, values, indices, dim, cummax_cummin_helper<scalar_t, int64_t, std::greater_equal<scalar_t>>);
    });
}

std::tuple<Tensor&, Tensor&> cummax_out(const Tensor& self, int64_t dim, Tensor& values, Tensor& indices) {
  check_scalar_type_device_layout_equal(values, self);
  check_scalar_type_device_layout_equal(indices, at::empty({0}, self.options().dtype(at::kLong)));
  {
    NoNamesGuard guard;
    at::native::resize_output(values, self.sizes());
    at::native::resize_output(indices, self.sizes());
    if(self.dim() == 0) {
      values.fill_(self);
      indices.fill_(0);
    } else if(self.numel() != 0) {
      dim = maybe_wrap_dim(dim, self.dim());
      at::_cummax_helper(self, values, indices, dim);
    }
  }
  namedinference::propagate_names(values, self);
  namedinference::propagate_names(indices, self);
  return std::forward_as_tuple(values, indices);
}

std::tuple<Tensor, Tensor> cummax(const Tensor& self, int64_t dim) {
  auto values = at::empty(self.sizes(), self.options());
  auto indices = at::empty(self.sizes(), self.options().dtype(at::kLong));
  at::cummax_out(values, indices, self, dim);
  return std::make_tuple(values, indices);
}

void cummin_helper_cpu(const Tensor& self, Tensor& values, Tensor& indices, int64_t dim) {
  AT_DISPATCH_ALL_TYPES_AND(at::ScalarType::Bool,
    self.scalar_type(), "cummin_cpu",
    [&] {
      at::native::tensor_dim_apply3<scalar_t, int64_t>(self, values, indices, dim, cummax_cummin_helper<scalar_t, int64_t, std::less_equal<scalar_t>>);
    });
}

std::tuple<Tensor&, Tensor&> cummin_out(const Tensor& self, int64_t dim, Tensor& values, Tensor& indices) {
  check_scalar_type_device_layout_equal(values, self);
  check_scalar_type_device_layout_equal(indices, at::empty({0}, self.options().dtype(at::kLong)));
  {
    NoNamesGuard guard;
    at::native::resize_output(values, self.sizes());
    at::native::resize_output(indices, self.sizes());
    if(self.dim() == 0) {
      values.fill_(self);
      indices.fill_(0);
    } else if(self.numel() != 0) {
      dim = maybe_wrap_dim(dim, self.dim());
      at::_cummin_helper(self, values, indices, dim);
    }
  }
  namedinference::propagate_names(values, self);
  namedinference::propagate_names(indices, self);
  return std::forward_as_tuple(values, indices);
}

std::tuple<Tensor, Tensor> cummin(const Tensor& self, int64_t dim) {
  auto values = at::empty(self.sizes(), self.options());
  auto indices = at::empty(self.sizes(), self.options().dtype(at::kLong));
  at::cummin_out(values, indices, self, dim);
  return std::make_tuple(values, indices);
}

Tensor cummaxmin_backward(const Tensor& grad, const Tensor& input, const Tensor& indices, int64_t dim) {
  if (input.numel() == 0) {
    return input;
  }
  auto result = at::zeros(input.sizes(), input.options());
  return result.scatter_add_(dim, indices, grad);
}

static Tensor prepend_append_on_dim(const Tensor& self, const c10::optional<Tensor>& prepend, const c10::optional<Tensor>& append, int64_t dim) {
  // Helper for diff that handles prepending and appending when at least one is present
  TORCH_INTERNAL_ASSERT(prepend.has_value() || append.has_value(), "either prepend or append must be have value");
  if (!prepend.has_value() && append.has_value()) {
    return at::cat({self, append.value()}, dim);
  } else if (prepend.has_value() && !append.has_value()) {
    return at::cat({prepend.value(), self}, dim);
  } else {
    return at::cat({prepend.value(), self, append.value()}, dim);
  }
}

static inline void diff_check_compatible_shape(const Tensor& self, const c10::optional<Tensor>&other, int64_t dim) {
  // Helper for diff that checks whether the shape of the tensor to prepend or append
  // is compatible with that of input
  if (other.has_value()) {
    int64_t wrapped_dim = maybe_wrap_dim(dim, self.dim(), false);

    TORCH_CHECK(
        other.value().dim() == self.dim(),
        "diff expects prepend or append to be the same dimension as input");

    for (int i = 0; i < other.value().dim(); i++) {
      TORCH_CHECK(
          other.value().size(i) == self.size(i) || i == wrapped_dim,
          "diff expects the shape of tensor to prepend or append to match that of"
          " input except along the differencing dimension;"
          " input.size(", i, ") = ", self.size(i), ", but got"
          " tensor.size(", i, ") = ", other.value().size(i));
    }
  }
}

static inline void diff_check(const Tensor& self, int64_t n, int64_t dim, const c10::optional<Tensor>&prepend, const c10::optional<Tensor>& append) {
  // Helper for diff that checks whether its parameters are valid
  TORCH_CHECK(
      n == 1,
      "diff only supports n = 1 currently. Please file an issue at"
      " https://github.com/pytorch/pytorch/issues/new?assignees=&labels=&template=feature-request.md"
      " if your use case requires supporting higher-order differences");

  TORCH_CHECK(
      self.dim() >= 1,
      "diff expects input to be at least one-dimensional");

  diff_check_compatible_shape(self, prepend, dim);
  diff_check_compatible_shape(self, append, dim);
}

static inline Tensor diff_helper(const Tensor& self, int64_t n, int64_t dim) {
  auto out_len = self.size(dim) - 1;
  if (self.dtype() == at::kBool) {
    return at::logical_xor(at::narrow(self, dim, 1, out_len), at::narrow(self, dim, 0, out_len));
  }
  return at::narrow(self, dim, 1, out_len) - at::narrow(self, dim, 0, out_len);
}

Tensor diff(const Tensor& self, int64_t n, int64_t dim, const c10::optional<Tensor>& prepend, const c10::optional<Tensor>& append) {
  diff_check(self, n, dim, prepend, append);
  if (!prepend.has_value() && !append.has_value()) {
    return diff_helper(self, n, dim);
  } else {
    auto a = prepend_append_on_dim(self, prepend, append, dim);
    return diff_helper(a, n, dim);
  }
}

static inline Tensor& diff_out_helper(const Tensor& self, int64_t n, int64_t dim, Tensor& result) {
  auto out_len = self.size(dim) - 1;
  if (self.dtype() == at::kBool) {
    return at::logical_xor_out(result, at::narrow(self, dim, 1, out_len), at::narrow(self, dim, 0, out_len));
  }
  return at::sub_out(result, at::narrow(self, dim, 1, out_len), at::narrow(self, dim, 0, out_len));
}

Tensor& diff_out(const Tensor& self, int64_t n, int64_t dim, const c10::optional<Tensor>& prepend, const c10::optional<Tensor>& append, Tensor& result) {
  diff_check(self, n, dim, prepend, append);
  if (!prepend.has_value() && !append.has_value()) {
    return diff_out_helper(self, n, dim, result);
  } else {
    auto a = prepend_append_on_dim(self, prepend, append, dim);
    return diff_out_helper(a, n, dim, result);
  }
}

void pre_check_gradient(const Tensor& self, c10::optional<int64_t> spacing_size, c10::optional<IntArrayRef> dim,  int64_t edge_order) {
  // Helper for gradient function to make sure input data satisfies prerequisites
  TORCH_CHECK(self.scalar_type() != ScalarType::Byte, "torch.gradient does not support uint8 input.");
  if (spacing_size.has_value() && !dim.has_value()) {
    TORCH_CHECK(spacing_size.value() == 1 || spacing_size.value() == self.dim(), "torch.gradient expected spacing to be unspecified, a scalar or a list of length ", self.dim(), "but got a list of length ", spacing_size.value());
  }
  if (spacing_size.has_value() && dim.has_value()) {
    TORCH_CHECK(spacing_size.value() == dim.value().size(), "torch.gradient expected spacing to be unspecified, a scalar or it's spacing and dim arguments to have the same length, but got a spacing argument of length ", spacing_size.value(), " and a dim argument of length ", dim.value().size(), "." );
  }
  // See discussion : https://github.com/pytorch/pytorch/issues/56036
  TORCH_CHECK(edge_order == 1, "torch.gradient only supports edge_order=1 currently. To request support for more edge_orders please file an issue here : https://github.com/pytorch/pytorch/issues/new?assignees=&labels=&template=feature-request.md");
  if (dim.has_value()) {
    // The following function get called to check whether dim argument satisfies prerequisites.
    // The output of the function is not used for the computation of gradient.
    dim_list_to_bitset(dim.value(), self.dim());
  }
}

std::vector<Tensor> gradient_helper(const Tensor& self, TensorList coordinates, IntArrayRef dim, int64_t edge_order) {
  for (const auto i : c10::irange(coordinates.size())) {
    TORCH_CHECK(self.device() == coordinates[i].device(), "torch.gradient expected each tensor to be on the same device, but got devices ", self.device(), " and ", coordinates[i].device(), "!");
  }

  std::vector<Tensor> result;
  for (const auto i : c10::irange(dim.size())) {
    TORCH_CHECK( coordinates[i].dim() == 1, "torch.gradient expected each element of spacing to have one dimension, but got an element with ", coordinates[i].dim(), " dimensions!");
    int64_t direction = maybe_wrap_dim(dim[i], self.dim());
    std::vector<int64_t> shape(self.dim(),1);
    shape[ direction ] = -1;

    auto ax_dx = coordinates[i].diff(1,0);
    auto dx1 = at::slice(ax_dx, 0, 0, -1);
    auto dx2 = at::slice(ax_dx, 0, 1);
    auto a = (   -dx2    / (dx1*(dx1+dx2)) ).reshape(shape);
    auto b = ( (dx2-dx1) / (dx1*dx2)       ).reshape(shape);
    auto c = (    dx1    / (dx2*(dx1+dx2)) ).reshape(shape);

    auto center  = a*at::slice(self, direction, 0, -2) + b*at::slice(self, direction , 1, -1) + c*at::slice(self, direction ,2);
    auto prepend = (at::slice(self, direction, 1, 2  ) - at::slice(self, direction, 0, 1   )) / ax_dx[0]  ;
    auto append  = (at::slice(self, direction, -1    ) - at::slice(self, direction, -2, -1 )) / ax_dx[-1] ;
    result.emplace_back(prepend_append_on_dim(center, prepend, append, direction));
  }
  return result;
}

std::vector<Tensor> gradient_helper_float(const Tensor& self, ArrayRef<Scalar> spacing, IntArrayRef dim, int64_t edge_order) {
  std::vector<Tensor> result;
  for (const auto i : c10::irange(dim.size())) {
      int64_t direction = maybe_wrap_dim(dim[i], self.dim());
      auto ax_dx = spacing[i];
      auto center  = (at::slice(self,direction, 2   ) - at::slice(self, direction, 0, -2 ) ) / ax_dx;
      auto prepend = (at::slice(self,direction, 1, 2) - at::slice(self, direction, 0, 1  ) ) / ax_dx  ;
      auto append  = (at::slice(self,direction, -1  ) - at::slice(self, direction, -2, -1) ) / ax_dx ;
      result.emplace_back(prepend_append_on_dim(center/2, prepend, append, direction));
  }
  return result;
}

std::vector<int64_t> gradient_dim_preprocess(const Tensor& self, c10::optional<int64_t> dim) {
  // if gradient dim is provided as an integer, then we need to compute gradient only on this direction.
  // Moreover, if it's not provided at all, then we are interested in gradient for all directions.
  // Finally, if dim is provided as vector of ints, then it is not expected to be called by this function.
  if (dim.has_value()) {
    return std::vector<int64_t>{dim.value()};
  }

  std::vector<int64_t> axis(self.dim());
  std::iota(axis.begin(), axis.end(), 0);
  return axis;
}

std::vector<Tensor> gradient(const Tensor& self, TensorList coordinates, IntArrayRef dim, int64_t edge_order) {
    pre_check_gradient(self,
                       c10::optional<int64_t>(coordinates.size()),
                       c10::optional<IntArrayRef>(dim),
                       edge_order);
    return gradient_helper(self, coordinates, dim, edge_order);
}

std::vector<Tensor> gradient(const Tensor& self, TensorList coordinates, c10::optional<int64_t> dim, int64_t edge_order) {
  const auto processed_dim = gradient_dim_preprocess(self, dim);
  pre_check_gradient(self,
                     c10::optional<int64_t>(coordinates.size()),
                     dim.has_value() ? c10::optional<IntArrayRef>(processed_dim) : c10::nullopt,
                     edge_order);
  return gradient_helper(self, coordinates, processed_dim, edge_order);
}

std::vector<Tensor> gradient(const Tensor& self, c10::ArrayRef<Scalar> spacing, IntArrayRef dim, int64_t edge_order) {
  pre_check_gradient(self,
                     c10::optional<int64_t>(spacing.size()),
                     c10::optional<IntArrayRef>(dim),
                     edge_order);
  return gradient_helper_float(self, spacing, dim, edge_order);
}

std::vector<Tensor> gradient(const Tensor& self, ArrayRef<Scalar> spacing, c10::optional<int64_t> dim, int64_t edge_order) {
  const auto processed_dim = gradient_dim_preprocess(self, dim);
  pre_check_gradient(self,
                     c10::optional<int64_t>(spacing.size()),
                     dim.has_value() ? c10::optional<IntArrayRef>(processed_dim) : c10::nullopt,
                     edge_order);
  return gradient_helper_float(self, spacing, processed_dim, edge_order);
}

std::vector<Tensor> gradient(const Tensor& self, const Scalar& unit_size, IntArrayRef dim, int64_t edge_order) {
  // When spacing is given as scalar, while dim is given as IntArrayRef, scalar value need to
  // be taken as unit size at every given dimension element of - dim.
  std::vector<Scalar> spacing(dim.size(), unit_size);
  pre_check_gradient(self,
                     c10::optional<int64_t>(spacing.size()),
                     c10::optional<IntArrayRef>(dim),
                     edge_order);
  return gradient_helper_float(self, spacing, dim, edge_order);
}

std::vector<Tensor> gradient(const Tensor& self, const c10::optional<Scalar>& unit_size, c10::optional<int64_t> dim, int64_t edge_order) {
  const auto processed_dim = gradient_dim_preprocess(self, dim);
  // When unit_size not provided, it is always assumed to be equal to 1.
  // When dim has integer value it implies we are looking for gradient in the specific direction, however when
  // it is not provided, it means we are interested to find gradient in all directions.
  std::vector<Scalar> spacing(dim.has_value() ? 1 : self.dim(),
                              unit_size.has_value() ? unit_size.value() : 1.0) ;
  pre_check_gradient(self,
                     unit_size.has_value() ?  c10::optional<int64_t>(spacing.size()) : c10::nullopt,
                     dim.has_value() ? c10::optional<IntArrayRef>(processed_dim) : c10::nullopt,
                     edge_order);
  return gradient_helper_float(self, spacing, processed_dim, edge_order);
}

std::vector<Tensor> gradient(const Tensor& self, IntArrayRef dim, int64_t edge_order) {
  std::vector<Scalar> spacing(dim.size(), 1.0) ;
  pre_check_gradient(self,
                     c10::optional<int64_t>(spacing.size()),
                     c10::optional<IntArrayRef>(dim),
                     edge_order);
  return gradient_helper_float(self, spacing, dim, edge_order);
}

// ALL REDUCE #################################################################

inline ScalarType get_dtype_from_result(Tensor& result, optional<ScalarType> dtype) {
  TORCH_CHECK(result.defined(), "Cannot create a new tensor inside a reduction op. You likely tried to call an operator with an out argument but the out argument was an undefined tensor.");
  if (dtype.has_value()) {
    return dtype.value();
  } else {
    return result.scalar_type();
  }
}

inline ScalarType get_dtype_from_self(const Tensor& self, optional<ScalarType> dtype,
                            bool promote_integers) {
  if (dtype.has_value()) {
    return dtype.value();
  }
  ScalarType src_type = self.scalar_type();
  if (promote_integers && at::isIntegralType(src_type, /*includeBool=*/true)) {
    return kLong;
  }
  return src_type;
}

Tensor& sum_out(const Tensor& self, IntArrayRef dim,
                       bool keepdim, optional<ScalarType> opt_dtype, Tensor& result) {
  ScalarType dtype = get_dtype_from_result(result, opt_dtype);
  auto iter = make_reduction("sum", result, self, dim, keepdim, dtype);
  if (iter.numel() == 0) {
    result.zero_();
  } else {
    sum_stub(iter.device_type(), iter);
  }
  return result;
}

Tensor sum(const Tensor &self, c10::optional<ScalarType> dtype) {
  return at::native::sum(self, std::vector<int64_t>{}, false, dtype);
}

Tensor sum(const Tensor& self, IntArrayRef dim, bool keepdim, c10::optional<ScalarType> opt_dtype) {
  ScalarType dtype = get_dtype_from_self(self, opt_dtype, true);
  Tensor result = create_reduction_result(self, dim, keepdim, dtype);
  return at::native::sum_out(self, dim, keepdim, dtype, result);
}

Tensor sum(const Tensor& self, DimnameList dim, bool keepdim, c10::optional<ScalarType> dtype) {
  return at::sum(self, dimnames_to_positions(self, dim), keepdim, dtype);
}

Tensor& sum_out(const Tensor& self, DimnameList dim,
                bool keepdim, optional<ScalarType> opt_dtype, Tensor& result) {
  return at::sum_out(result, self, dimnames_to_positions(self, dim), keepdim, opt_dtype);
}

Tensor& nansum_out(const Tensor& self, IntArrayRef dim,
                       bool keepdim, optional<ScalarType> opt_dtype, Tensor& result) {
  TORCH_CHECK(!c10::isComplexType(self.scalar_type()), "nansum does not support complex inputs");
  // For integral types, use existing sum as
  // integral types don't have `Nan`.
  if (c10::isIntegralType(self.scalar_type(), true)){
    return at::sum_out(result, self, dim, keepdim, opt_dtype);
  }

  ScalarType dtype = get_dtype_from_result(result, opt_dtype);
  auto iter = make_reduction("nansum", result, self, dim, keepdim, dtype);
  if (iter.numel() == 0) {
    result = result.zero_();
  } else {
    nansum_stub(iter.device_type(), iter);
  }
  return result;
}

Tensor nansum(const Tensor &self, c10::optional<ScalarType> dtype) {
  return at::native::nansum(self, std::vector<int64_t>{}, false, dtype);
}

Tensor nansum(const Tensor& self, IntArrayRef dim, bool keepdim, c10::optional<ScalarType> opt_dtype) {
  ScalarType dtype = get_dtype_from_self(self, opt_dtype, true);
  Tensor result = create_reduction_result(self, dim, keepdim, dtype);
  return at::native::nansum_out(self, dim, keepdim, dtype, result);
}

static Tensor& prod_out_impl(Tensor& result, const Tensor& self, IntArrayRef dim,
                        bool keepdim, c10::optional<ScalarType> opt_dtype) {
  ScalarType dtype = get_dtype_from_result(result, opt_dtype);
  auto iter = make_reduction("prod", result, self, dim, keepdim, dtype);
  if (iter.numel() == 0) {
    result.fill_(1);
  } else {
    prod_stub(iter.device_type(), iter);
  }
  return result;
}

// NOTE: this could be implemented via diag and sum, but this has perf problems,
// see https://github.com/pytorch/pytorch/pull/47305,
Tensor trace_cpu(const Tensor& self) {
  Tensor result;
  // Returns the ScalarType of the self tensor if the tensor is non integral type
  // In the case, self is an integer type tensor, at::kLong is return since promote_integers
  // is set to true
  ScalarType dtype = get_dtype_from_self(self, c10::nullopt, true);
  result = at::empty({}, self.options().dtype(dtype));
  AT_DISPATCH_ALL_TYPES_AND_COMPLEX(self.scalar_type(), "trace", [&] {
    using accscalar_t = at::acc_type<scalar_t, false>;
    accscalar_t sum = 0;
    const auto* t_data = self.data_ptr<scalar_t>();

    int64_t t_stride_0, t_stride_1, t_diag_size;

    TORCH_CHECK(self.dim() == 2, "trace: expected a matrix, but got tensor with dim ", self.dim());

    t_stride_0 = self.stride(0);
    t_stride_1 = self.stride(1);

    t_diag_size = std::min(self.size(0), self.size(1));
    for (int64_t i = 0; i < t_diag_size; i++) {
      sum += t_data[i * (t_stride_0 + t_stride_1)];
    }

    c10::guts::if_constexpr<std::is_integral<accscalar_t>::value>(
      // all integer types get promoted to kLong
      [&] (auto _) { *result.data_ptr<int64_t>() = _(sum); },  // then-case, invalid for non-integral types
      [&] (auto _) { *result.data_ptr<scalar_t>() = _(sum); }  // else-case, invalid for integral types
    );
  });

  return result;
}

Tensor prod(const Tensor& self, int64_t dim, bool keepdim, c10::optional<ScalarType> opt_dtype) {
  ScalarType dtype = get_dtype_from_self(self, opt_dtype, true);
  Tensor result = create_reduction_result(self, dim, keepdim, dtype);
  native::prod_out_impl(result, self, dim, keepdim, dtype);
  return result;
}

Tensor prod(const Tensor &self, c10::optional<ScalarType> opt_dtype) {
  ScalarType dtype = get_dtype_from_self(self, opt_dtype, true);
  Tensor result = create_reduction_result(self, {}, false, dtype);
  return at::native::prod_out_impl(result, self, {}, false, dtype);
}

Tensor& prod_out(const Tensor& self, int64_t dim, bool keepdim, c10::optional<ScalarType> dtype, Tensor& result) {
  return at::native::prod_out_impl(result, self, dim, keepdim, dtype);
}

Tensor prod(const Tensor& self, Dimname dim, bool keepdim, c10::optional<ScalarType> dtype) {
  return at::prod(self, dimname_to_position(self, dim), keepdim, dtype);
}

Tensor& prod_out(const Tensor& self, Dimname dim,
                 bool keepdim, optional<ScalarType> opt_dtype, Tensor& result) {
  return at::prod_out(result, self, dimname_to_position(self, dim), keepdim, opt_dtype);
}

Tensor &mean_out_cpu_gpu(const Tensor &self, IntArrayRef dim,
                 bool keepdim, c10::optional<ScalarType> opt_dtype, Tensor &result) {
  ScalarType scalarType = opt_dtype.has_value() ? opt_dtype.value() : self.scalar_type();
  TORCH_CHECK(
      at::isFloatingType(scalarType) || at::isComplexType(scalarType),
      "Can only calculate the mean of floating types. Got ",
      toString(scalarType),
      " instead.");
  ScalarType dtype = get_dtype_from_result(result, opt_dtype);
  // TODO: the TensorIterator reduction implementation of mean
  // (mean_kernel_impl()) is unvectorized and leads to very poor performance
  // for production workloads. Once that's fixed, the following code can be used
  // in lieu of the sum + divide implementation below.
  if (self.device().is_cpu()) {
    int64_t dim_prod = 1;
    if (dim.size() == 0 || self.ndimension() == 0) {
      dim_prod = self.numel();
    } else {
      for (auto d : dim) {
        dim_prod *= self.size(d);
      }
    }
    at::sum_out(result, self, dim, keepdim, dtype).div_(dim_prod);
    return result;
  }

  auto iter = make_reduction("mean", result, self, dim, keepdim, dtype);
  if (iter.numel() == 0) {
    result.fill_(std::numeric_limits<double>::quiet_NaN());
  } else {
    mean_stub(iter.device_type(), iter);
  }
  return result;
}

Tensor mean_cpu_gpu(const Tensor &self, optional<ScalarType> dtype) {
  return at::native::mean_cpu_gpu(self, IntArrayRef{}, false, dtype);
}

Tensor mean_cpu_gpu(const Tensor& self, IntArrayRef dim, bool keepdim, optional<ScalarType> opt_dtype) {
  ScalarType dtype = get_dtype_from_self(self, opt_dtype, true);
  Tensor result = create_reduction_result(self, dim, keepdim, dtype);
  return at::native::mean_out_cpu_gpu(self, dim, keepdim, dtype, result);
}

Tensor mean(const Tensor& self, DimnameList dim, bool keepdim, optional<ScalarType> dtype) {
  return at::mean(self, dimnames_to_positions(self, dim), keepdim, dtype);
}

Tensor& mean_out(const Tensor& self, DimnameList dim,
                 bool keepdim, c10::optional<ScalarType> opt_dtype, Tensor& result) {
  return at::mean_out(result, self, dimnames_to_positions(self, dim), keepdim, opt_dtype);
}

static Tensor squeeze_multiple(const Tensor& self, IntArrayRef dims) {
  int ndims = self.sizes().size();
  auto dims_to_squeeze = at::dim_list_to_bitset(dims, ndims);
  Tensor result = self;
  for (int i = ndims - 1; i >= 0; --i) {
    if (dims_to_squeeze[i]) {
      result = result.squeeze(i);
    }
  }
  return result;
}

static Tensor& logsumexp_out_impl(Tensor& result, const Tensor& self, IntArrayRef dims, bool keepdim) {
  // can't take max of empty tensor
  if (self.numel() != 0) {
    auto maxes = at::amax(self, dims, true);
    auto maxes_squeezed = (keepdim ? maxes : squeeze_multiple(maxes, dims));
    maxes_squeezed.masked_fill_(maxes_squeezed.abs() == INFINITY, 0);
    at::sum_out(result, (self - maxes).exp_(), dims, keepdim);
    result.log_().add_(maxes_squeezed);
  } else {
    at::sum_out(result, at::exp(self), dims, keepdim);
    result.log_();
  }
  return result;
}

Tensor& logsumexp_out(const Tensor& self, IntArrayRef dims, bool keepdim, Tensor& result) {
  {
    NoNamesGuard guard;
    logsumexp_out_impl(result, self, dims, keepdim);
  }
  namedinference::propagate_names_for_reduction(result, self, dims, keepdim);
  return result;
}

Tensor logsumexp(const Tensor& self, IntArrayRef dims, bool keepdim) {
  Tensor result = at::empty({0}, self.options());
  return at::native::logsumexp_out(self, dims, keepdim, result);
}
Tensor logsumexp(const Tensor& self, DimnameList dims, bool keepdim) {
  return at::logsumexp(self, dimnames_to_positions(self, dims), keepdim);
}

Tensor& logsumexp_out(const Tensor& self, DimnameList dims, bool keepdim, Tensor& result) {
  return at::logsumexp_out(result, self, dimnames_to_positions(self, dims), keepdim);
}

static Tensor& norm_out(Tensor &result, const Tensor &self, const optional<Scalar>& opt_p,
                               IntArrayRef dim, bool keepdim, optional<ScalarType> opt_dtype) {
  auto p = opt_p.value_or(2.0).to<double>();
  TORCH_CHECK(self.device().is_cpu() || self.is_cuda(),
              "norm only supports CPU and CUDA device types, but got: ", self.device().type());
  TORCH_CHECK(self.layout() == Layout::Strided,
              "norm only supports strided layout, but got: ", self.layout());

  ScalarType in_dtype = opt_dtype.has_value() ? opt_dtype.value() : self.scalar_type();
  TORCH_CHECK(
      at::isFloatingType(in_dtype) || at::isComplexType(in_dtype),
      "Can only calculate the norm of floating point and complex dtypes. Got ",
      toString(in_dtype),
      " instead.");

  ScalarType out_dtype = result.defined() ? result.scalar_type() : (opt_dtype.has_value() ? opt_dtype.value() : toValueType(self.scalar_type()));

// omit in_dtype in the following call, to avoid make_reduction explicitly casting input to out_dtype
  auto iter = isComplexType(self.scalar_type()) ?
      make_reduction("norm", result, self, dim, keepdim, in_dtype, out_dtype) :
      make_reduction("norm", result, self, dim, keepdim, out_dtype);

  if (iter.numel() == 0) {
    result.zero_();
  } else {
    norm_stub(iter.device_type(), iter, p);
  }
  return result;
}

static inline Tensor _norm(const Tensor &self, const Scalar& p) {
  if (self.is_sparse()) {
    // Sparse tensors need a different implementation because their values
    // are accessed with a different API than strided tensors
    return at::native_norm(self, p);
  } else {
    TORCH_CHECK(self.device().is_cpu() || self.is_cuda(),
                "norm only supports CPU AND CUDA device type, got: ", self.device().type());
    TORCH_CHECK(self.layout() == Layout::Strided,
                "norm only supports strided layout, got: ", self.layout());
    TORCH_CHECK(at::isFloatingType(self.scalar_type()) || at::isComplexType(self.scalar_type()),
                "norm only supports floating-point dtypes");

    ScalarType dtype = toValueType(self.scalar_type());
    Tensor result = create_reduction_result(self, IntArrayRef{}, false, dtype);
    return at::native::norm_out(result, self, p, IntArrayRef{}, false, c10::nullopt);
  }
}

Tensor &norm_out(const Tensor& self, const optional<Scalar>& p, IntArrayRef dim, bool keepdim, ScalarType dtype, Tensor& result) {
  return at::native::norm_out(result, self, p, dim, keepdim, optional<ScalarType>(dtype));
}

Tensor &norm_out(const Tensor& self, const optional<Scalar>& p, IntArrayRef dim, bool keepdim, Tensor& result) {
  return at::native::norm_out(result, self, p, dim, keepdim, c10::nullopt);
}

static Tensor norm(const Tensor& self, const optional<Scalar>& p, IntArrayRef dim, bool keepdim,
            optional<ScalarType> opt_dtype) {
  if (self.is_sparse()) {
    // Sparse tensors need a different implementation because their values
    // are accessed with a different API than strided tensors
    return at::native_norm(self, p, dim, keepdim, opt_dtype);
  } else {
    ScalarType out_dtype = value_or_else(opt_dtype, [&] {return toValueType(self.scalar_type());});
    Tensor result = create_reduction_result(self, dim, keepdim, out_dtype);
    return at::native::norm_out(result, self, p, dim, keepdim, opt_dtype);
  }
}

Tensor norm(const Tensor& self, const optional<Scalar>& p, IntArrayRef dim, bool keepdim, ScalarType dtype) {
  return at::native::norm(self, p, dim, keepdim, optional<ScalarType>(dtype));
}

Tensor norm(const Tensor& self, const optional<Scalar>& p, ScalarType dtype) {
  return at::native::norm(self, p, IntArrayRef{}, false, optional<ScalarType>(dtype));
}

Tensor norm(const Tensor& self, const optional<Scalar>& p, IntArrayRef dim, bool keepdim) {
  return at::native::norm(self, p, dim, keepdim, c10::nullopt);
}

// leave it so we support sparse tensors
Tensor norm(const Tensor& self, const Scalar& p) {
  return at::native::_norm(self, p);
}

// Note [all, any : uint8 compatibility]:
// ~~~~~~~~~~~~~~~~~~~~~~~~~~~~~~~~~~~~~~~~
// For NumPy comptability, `all` and `any` return
// Tensor of dtype `bool`. However for compatibility reason,
// for `uint8`, they return Tensor of same dtype `uint8`.
// Reference: https://github.com/pytorch/pytorch/pull/47878#issuecomment-747108561
inline Tensor & _all(Tensor & result, TensorIterator & iter) {
  if (iter.numel() == 0) {
    result.fill_(1);
  } else {
    and_stub(iter.device_type(), iter);
  }

  return result;
}

Tensor all(const Tensor& self) {
  TORCH_CHECK(self.device().is_cpu() || self.is_cuda(),
              "all only supports CPU AND CUDA device type, got: ", self.device().type());
  TORCH_CHECK(self.layout() == Layout::Strided,
              "all only supports strided layout, got: ", self.layout());

  // Refer [all, any : uint8 compatibility]
  Tensor result;
  ScalarType out_dtype;
  if (self.scalar_type() == ScalarType::Byte){
    result = at::empty({0}, self.options());
    out_dtype = self.scalar_type();
  } else {
    result = at::empty({0}, self.options().dtype(kBool));
    out_dtype = ScalarType::Bool;
  }

  if (self.is_cuda()) {
    // As CUDA supports dynamic type casting, we use this overload of
    // `make_reduction`, which doesn't cast input to the result type i.e. kBool.,
    // otherwise we use the overload below which casts the input to kBool (which is
    // an extra operation).
    auto iter = make_reduction(
        "all", result, self, {}, false, self.scalar_type(), out_dtype);
    return _all(result, iter);
  }
  auto iter =
      make_reduction("all", result, self, {}, false, /*out_dtype=*/out_dtype);
  return _all(result, iter);
}

Tensor all(const Tensor& self, int64_t dim, bool keepdim) {
  // Refer [all, any : uint8 compatibility]
  Tensor result;
  if (self.scalar_type() == ScalarType::Byte){
    result = at::empty({0}, self.options());
  } else {
    result = at::empty({0}, self.options().dtype(kBool));
  }

  return at::native::all_out(self, dim, keepdim, result);
}

Tensor &all_out(const Tensor &self, int64_t dim, bool keepdim, Tensor &result) {
  TORCH_CHECK(self.device().is_cpu() || self.is_cuda(),
              "all only supports CPU AND CUDA device type, got: ", self.device().type());
  TORCH_CHECK(self.layout() == Layout::Strided,
              "all only supports strided layout, got: ", self.layout());
  // Refer [all, any : uint8 compatibility]
  TORCH_CHECK(result.scalar_type() == ScalarType::Bool || result.scalar_type() == ScalarType::Byte,
              "all only supports bool tensor for result, got: ", result.scalar_type());

  auto out_dtype = result.scalar_type();
  dim = maybe_wrap_dim(dim, self.dim());
  if (_dimreduce_return_trivial(result, self, 1, dim, keepdim)) {
    return result;
  } else {
    if (self.is_cuda()) {
      // As CUDA supports dynamic type casting, we use this overload of
      // `make_reduction`, which doesn't cast input to the result type i.e. kBool.,
      // otherwise we use the overload below which casts the input to kBool (which is
      // an extra operation).
      auto iter = make_reduction(
          "all", result, self, dim, keepdim, self.scalar_type(), out_dtype);
      return _all(result, iter);
    }
    auto iter =
        make_reduction("all", result, self, dim, keepdim, /*out_dtype=*/out_dtype);
    return _all(result, iter);
  }
}

inline Tensor & _any(Tensor & result, TensorIterator & iter) {
  if (iter.numel() == 0) {
    result.fill_(0);
  } else {
    or_stub(iter.device_type(), iter);
  }

  return result;
}

Tensor any(const Tensor& self) {
  TORCH_CHECK(self.device().is_cpu() || self.is_cuda(),
              "any only supports CPU AND CUDA device type, got: ", self.device().type());
  TORCH_CHECK(self.layout() == Layout::Strided || self.layout() == Layout::Sparse,
              "any only supports strided AND sparse layout, got: ", self.layout());

  // Refer [all, any : uint8 compatibility]
  Tensor result;
  ScalarType out_dtype;
  if (self.scalar_type() == ScalarType::Byte){
    result = at::empty({0}, self.options());
    out_dtype = self.scalar_type();
  } else {
    result = at::empty({0}, self.options().dtype(kBool));
    out_dtype = ScalarType::Bool;
  }

  if (self.is_cuda()) {
    // As CUDA supports dynamic type casting, we use this overload of
    // `make_reduction`, which doesn't cast input to the result type i.e. kBool.,
    // otherwise we use the overload below which casts the input to kBool (which is
    // an extra operation).
    auto iter = make_reduction(
        "any", result, self, {}, false, self.scalar_type(), out_dtype);
    return _any(result, iter);
  }
  auto iter =
      make_reduction("any", result, self, {}, false, /*out_dtype=*/out_dtype);
  return _any(result, iter);
}

Tensor any(const Tensor& self, int64_t dim, bool keepdim) {
  // Refer [all, any : uint8 compatibility]
  Tensor result;
  if (self.scalar_type() == ScalarType::Byte){
    result = at::empty({0}, self.options());
  } else {
    result = at::empty({0}, self.options().dtype(kBool));
  }

  return at::native::any_out(self, dim, keepdim, result);
}

Tensor &any_out(const Tensor &self, int64_t dim, bool keepdim, Tensor &result) {
  TORCH_CHECK(self.device().is_cpu() || self.is_cuda(),
              "any only supports CPU AND CUDA device type, got: ", self.device().type());
  TORCH_CHECK(self.layout() == Layout::Strided,
              "any only supports strided layout, got: ", self.layout());
  // Refer [all, any : uint8 compatibility]
  TORCH_CHECK(result.scalar_type() == ScalarType::Bool || result.scalar_type() == ScalarType::Byte,
              "any only supports bool tensor for result, got: ", result.scalar_type());

  auto out_dtype = result.scalar_type();
  dim = maybe_wrap_dim(dim, self.dim());
  if (_dimreduce_return_trivial(result, self, 0, dim, keepdim)) {
    return result;
  } else {
    if (self.is_cuda()) {
      // As CUDA supports dynamic type casting, we use this overload of
      // `make_reduction`, which doesn't cast input to the result type i.e. kBool.,
      // otherwise we use the overload below which casts the input to kBool (which is
      // an extra operation).
      auto iter = make_reduction(
          "any", result, self, dim, keepdim, self.scalar_type(), out_dtype);
      return _any(result, iter);
    }
    auto iter =
        make_reduction("any", result, self, dim, keepdim, /*out_dtype=*/out_dtype);
    return _any(result, iter);
  }
}

Tensor &amin_out(const Tensor& self, IntArrayRef dim, bool keepdim, Tensor& result) {
  TORCH_CHECK(self.scalar_type() == result.scalar_type(), "Expected the dtype for input and out to match, but got ",
              self.scalar_type(), " for input's dtype and ",  result.scalar_type(), " for out's dtype.");
  if (self.numel() == 0) {
    zero_numel_check_dims(self, dim, "amin()");
  }

  auto iter = make_reduction("amin", result, self, dim, keepdim, self.scalar_type());
  if (iter.numel() != 0) {
    min_values_stub(iter.device_type(), iter);
  }
  return result;
}

Tensor amin(const Tensor& self, IntArrayRef dim, bool keepdim) {
  Tensor result = at::empty({0}, self.options());
  return at::amin_out(result, self, dim, keepdim);
}

Tensor &amax_out(const Tensor& self, IntArrayRef dim, bool keepdim, Tensor& result) {
  TORCH_CHECK(self.scalar_type() == result.scalar_type(), "Expected the dtype for input and out to match, but got ",
              self.scalar_type(), " for input's dtype and ",  result.scalar_type(), " for out's dtype.");
  if (self.numel() == 0) {
    zero_numel_check_dims(self, dim, "amax()");
  }

  auto iter = make_reduction("amax", result, self, dim, keepdim, self.scalar_type());
  if (iter.numel() != 0) {
    max_values_stub(iter.device_type(), iter);
  }
  return result;
}

Tensor amax(const Tensor& self, IntArrayRef dim, bool keepdim) {
  Tensor result = at::empty({0}, self.options());
  return at::amax_out(result, self, dim, keepdim);
}

Tensor& argmax_out(const Tensor& self, c10::optional<int64_t> dim, bool keepdim, Tensor& result) {
  c10::MaybeOwned<Tensor> in;
  if (dim) {
    auto sizes = self.sizes();
    zero_numel_check_dims(self, dim.value(), "argmax()");

    auto wrap_dim = maybe_wrap_dim(dim.value(), self.dim());
    if (sizes[wrap_dim] == 1) {
      if (keepdim) {
        result = at::zeros(sizes, self.options().dtype(at::kLong));
      } else {
        auto sizes_vec = sizes.vec();
        sizes_vec.erase(sizes_vec.begin() + wrap_dim);
        result = at::zeros(sizes_vec, self.options().dtype(at::kLong));
      }
      return result;
    }
    in = c10::MaybeOwned<Tensor>::borrowed(self);
  } else {
    TORCH_CHECK_INDEX(self.numel() != 0, "argmax_out(): Expected reduction dim to be specified for input.numel() == 0.");
    in = c10::MaybeOwned<Tensor>::owned(self.reshape({-1}));
    keepdim = false;
  }
  auto itr = make_reduction("argmax", result, *in, dim.value_or(0), keepdim,
      self.scalar_type(), at::kLong);
  if (itr.numel() != 0) {
    argmax_stub(itr.device_type(), itr);
  }
  return result;
}

Tensor argmax(const Tensor& self, c10::optional<int64_t> dim, bool keepdims) {
  Tensor result = at::empty({0}, self.options().dtype(at::kLong));
  return at::native::argmax_out(self, dim, keepdims, result);
}

Tensor& argmin_out(const Tensor& self, c10::optional<int64_t> dim, bool keepdim, Tensor& result) {
  c10::MaybeOwned<Tensor> in;
  if (dim) {
    auto sizes = self.sizes();
    zero_numel_check_dims(self, dim.value(), "argmin()");

    auto wrap_dim = maybe_wrap_dim(dim.value(), self.dim());
    if (sizes[wrap_dim] == 1) {
      if (keepdim) {
        result = at::zeros(sizes, self.options().dtype(at::kLong));
      } else {
        auto sizes_vec = sizes.vec();
        sizes_vec.erase(sizes_vec.begin() + wrap_dim);
        result = at::zeros(sizes_vec, self.options().dtype(at::kLong));
      }
      return result;
    }
    in = c10::MaybeOwned<Tensor>::borrowed(self);
  } else {
    TORCH_CHECK_INDEX(self.numel() != 0, "argmin_out(): Expected reduction dim to be specified for input.numel() == 0.");
    in = c10::MaybeOwned<Tensor>::owned(self.reshape({-1}));
    keepdim = false;
  }
  auto itr = make_reduction("argmin", result, *in, dim.value_or(0), keepdim,
      self.scalar_type(), at::kLong);
  if (itr.numel() != 0) {
    argmin_stub(itr.device_type(), itr);
  }
  return result;
}

Tensor argmin(const Tensor& self, c10::optional<int64_t> dim, bool keepdims) {
  Tensor result = at::empty({0}, self.options().dtype(at::kLong));
  return at::native::argmin_out(self, dim, keepdims, result);
}

<<<<<<< HEAD
=======
static double std_var_all_cpu(const Tensor& self, int64_t correction, bool take_sqrt) {
  const auto dtype = self.scalar_type();
  TORCH_CHECK(dtype == kDouble || dtype == kFloat,
              "std_var_all: Unsupported dtype ", dtype);

  auto mean = self.mean().item<double>();
  auto iter = TensorIteratorConfig()
      .add_input(self)
      .build();

  auto reduction = [&](int64_t begin, int64_t end, double thread_sum) {
    AT_DISPATCH_FLOATING_TYPES(iter.common_dtype(), "std_var_all_cpu", [&] {
      iter.serial_for_each([&] (char** data, const int64_t* strides, int64_t size0, int64_t size1) {
        const double local_mean = mean;
        const int64_t inner_stride = strides[0];
        const int64_t outer_stride = strides[1];

        double local_sum = 0.0;
        for (int64_t i = 0; i < size1; ++i) {
          const char* row_ptr = data[0] + outer_stride * i;
          for (int64_t j = 0; j < size0; ++j) {
            const auto ptr = reinterpret_cast<const scalar_t*>(row_ptr + inner_stride * j);
            auto dx = (static_cast<double>(*ptr) - local_mean);
            local_sum += dx * dx;
          }
        }
        thread_sum += local_sum;
      }, {begin, end});
    });

    return thread_sum;
  };

  // ((x - mean)**2).sum()
  const double sum_dx2 = at::parallel_reduce(
      0, iter.numel(), at::internal::GRAIN_SIZE, 0.0, reduction, std::plus<>{});

  const auto var = [&] () __ubsan_ignore_float_divide_by_zero__ {
    return sum_dx2 / std::max(int64_t{0}, self.numel() - correction);
  }();
  const auto result = take_sqrt ? std::sqrt(var) : var;

  if (dtype == kFloat) {
    // Convert to infinity if out of range for a float.
    // Doing it now prevents checked_convert failing later
    return static_cast<float>(result);
  }
  return result;
}

>>>>>>> 1fc3576d
static Tensor& std_var_out(
    const char* fname, Tensor& result, const Tensor& self,
    c10::optional<IntArrayRef> dim, c10::optional<int64_t> correction_opt,
    bool keepdim, bool take_sqrt) {
  TORCH_CHECK(self.device().is_cpu() || self.device().is_cuda(),
              "std and var only supports tensors on a CPU or CUDA device, but got: ",
              self.device().type());
  TORCH_CHECK(self.layout() == Layout::Strided,
              "std and var only supports strided layout, got: ", self.layout());
  TORCH_CHECK(at::isFloatingType(self.scalar_type()) || at::isComplexType(self.scalar_type()),
              "std and var only support floating point and complex dtypes");

  if (at::isComplexType(self.scalar_type())) {
    // For complex, calculate variance of real and imaginary components
    // seperately then add to get overall variance.
    ScalarType dtype = c10::toValueType(get_dtype_from_result(result, {}));
    Tensor real_in = at::real(self);
    Tensor real_out = at::empty({0}, self.options().dtype(dtype));
    std_var_out(
        fname,
        real_out,
        real_in,
        dim,
        correction_opt,
        keepdim,
        /*take_sqrt=*/false);

    Tensor imag_in = at::imag(self);
    Tensor imag_out = at::empty({0}, self.options().dtype(dtype));
    std_var_out(
        fname,
        imag_out,
        imag_in,
        dim,
        correction_opt,
        keepdim,
        /*take_sqrt=*/false);

    at::add_out(result, real_out, imag_out);
    if (take_sqrt) {
      at::sqrt_out(result, result);
    }
    return result;
  }

  // Computation for floating point
  const auto correction = correction_opt.value_or(1);
  ScalarType dtype = get_dtype_from_result(result, {});
  auto iter = make_reduction(fname, result, self, dim, keepdim, dtype);

  if (iter.numel() == 0) {
    // Trivial reduction
    result.fill_(std::numeric_limits<double>::quiet_NaN());
    return result;
  } else if (
      result.numel() == 1 && iter.device_type() == kCPU &&
      iter.common_dtype() != kBFloat16 && iter.common_dtype() != kHalf) {
    // NOTE: CPU performance significantly regressed when attempting to port to
    // ATen,
<<<<<<< HEAD
    //   so all-reduce is still implemented in TH.
    //   See https://github.com/pytorch/pytorch/pull/43858.
    result.fill_(legacy::cpu::_th_std_var(self, correction, take_sqrt));
=======
    //   so all-reduce has a custom implementation.
    //   See https://github.com/pytorch/pytorch/pull/43858.
    result.fill_(std_var_all_cpu(self, correction, take_sqrt));
>>>>>>> 1fc3576d
  } else {
    std_var_stub(iter.device_type(), iter, correction, take_sqrt);
  }
  return result;
}

static std::tuple<Tensor&, Tensor&> std_var_mean_out(
    const char* fname, Tensor& result1, Tensor& result2, const Tensor& self,
    c10::optional<IntArrayRef> dim, c10::optional<int64_t> correction_opt,
    bool keepdim, bool take_sqrt) {
  AT_ASSERT(result1.defined() && result2.defined());
  TORCH_CHECK(self.device().is_cpu() || self.is_cuda(),
              fname, " only supports tensors on a CPU or CUDA device, got: ",
              self.device().type());
  TORCH_CHECK(self.layout() == Layout::Strided,
              fname, " only supports strided layout, got: ", self.layout());
  TORCH_CHECK(at::isFloatingType(self.scalar_type()) || at::isComplexType(self.scalar_type()),
              fname, " only support floating point and complex dtypes");
  TORCH_CHECK(result1.scalar_type() == c10::toValueType(result2.scalar_type()),
              fname, " expected result1 to be real and match the precision of result2. Got ",
              result1.scalar_type(), " and ", result2.scalar_type(), ".");

  if (at::isComplexType(self.scalar_type())) {
    // For complex, calculate for real and imaginary components seperately then combine as:
    // variance = var_real + var_imag
    // mean = mean_real + j * mean_imag
    ScalarType dtype = c10::toValueType(get_dtype_from_result(result1, {}));
    Tensor real_in = at::real(self);
    Tensor real_out_var = at::empty({0}, self.options().dtype(dtype));
    Tensor real_out_mean = at::empty({0}, self.options().dtype(dtype));
    std_var_mean_out(
        fname,
        real_out_var,
        real_out_mean,
        real_in,
        dim,
        correction_opt,
        keepdim,
        /*take_sqrt=*/false);

    Tensor imag_in = at::imag(self);
    Tensor imag_out_var = at::empty({0}, self.options().dtype(dtype));
    Tensor imag_out_mean = at::empty({0}, self.options().dtype(dtype));
    std_var_mean_out(
        fname,
        imag_out_var,
        imag_out_mean,
        imag_in,
        dim,
        correction_opt,
        keepdim,
        /*take_sqrt=*/false);

    at::add_out(result1, real_out_var, imag_out_var);
    if (take_sqrt) {
      at::sqrt_out(result1, result1);
    }
    at::complex_out(result2, real_out_mean, imag_out_mean);
    return std::tuple<Tensor&, Tensor&>(result1, result2);
<<<<<<< HEAD
=======
  }

  // Computation for floating point
  const auto correction = correction_opt.value_or(1);
  ScalarType dtype = get_dtype_from_result(result1, {});
  auto iter =
      make_reduction(fname, result1, result2, self, dim, keepdim, dtype);

  if (iter.numel() == 0) {
    // Trivial reduction
    result1.fill_(std::numeric_limits<double>::quiet_NaN());
    result2.fill_(std::numeric_limits<double>::quiet_NaN());
  } else {
    std_var_stub(iter.device_type(), iter, correction, take_sqrt);
>>>>>>> 1fc3576d
  }

<<<<<<< HEAD
  // Computation for floating point
  const auto correction = correction_opt.value_or(1);
  ScalarType dtype = get_dtype_from_result(result1, {});
  auto iter =
      make_reduction(fname, result1, result2, self, dim, keepdim, dtype);

  if (iter.numel() == 0) {
    // Trivial reduction
    result1.fill_(std::numeric_limits<double>::quiet_NaN());
    result2.fill_(std::numeric_limits<double>::quiet_NaN());
  } else {
    std_var_stub(iter.device_type(), iter, correction, take_sqrt);
  }
  return std::tuple<Tensor&, Tensor&>(result1, result2);
}

std::tuple<Tensor, Tensor> var_mean(
    const Tensor& self, IntArrayRef dim, bool unbiased, bool keepdim) {
  return at::var_mean(self, /*dim=*/c10::optional<IntArrayRef>(dim),
                      /*correction=*/int64_t{unbiased ? 1 : 0}, keepdim);
}

std::tuple<Tensor, Tensor> std_mean(
    const Tensor& self, IntArrayRef dim, bool unbiased, bool keepdim) {
  return at::std_mean(self, /*dim=*/c10::optional<IntArrayRef>(dim),
                      /*correction=*/int64_t{unbiased ? 1 : 0}, keepdim);
}

std::tuple<Tensor, Tensor> std_mean(const Tensor& self, bool unbiased) {
  return at::std_mean(
      self, /*dim=*/c10::nullopt, /*correction=*/int64_t{unbiased ? 1 : 0});
}

std::tuple<Tensor, Tensor> var_mean(const Tensor& self, bool unbiased) {
  return at::var_mean(
      self, /*dim=*/c10::nullopt, /*correction=*/int64_t{unbiased ? 1 : 0});
=======
std::tuple<Tensor, Tensor> var_mean(
    const Tensor& self, IntArrayRef dim, bool unbiased, bool keepdim) {
  return at::var_mean(self, /*dim=*/c10::optional<IntArrayRef>(dim),
                      /*correction=*/int64_t{unbiased ? 1 : 0}, keepdim);
}

std::tuple<Tensor, Tensor> std_mean(
    const Tensor& self, IntArrayRef dim, bool unbiased, bool keepdim) {
  return at::std_mean(self, /*dim=*/c10::optional<IntArrayRef>(dim),
                      /*correction=*/int64_t{unbiased ? 1 : 0}, keepdim);
}

std::tuple<Tensor, Tensor> std_mean(const Tensor& self, bool unbiased) {
  return at::std_mean(
      self, /*dim=*/c10::nullopt, /*correction=*/int64_t{unbiased ? 1 : 0});
}

std::tuple<Tensor, Tensor> var_mean(const Tensor& self, bool unbiased) {
  return at::var_mean(
      self, /*dim=*/c10::nullopt, /*correction=*/int64_t{unbiased ? 1 : 0});
}

std::tuple<Tensor&, Tensor&> var_mean_out(
    Tensor& result1, Tensor& result2, const Tensor& self, IntArrayRef dim,
    int64_t correction, bool keepdim) {
  return std_var_mean_out(
      "var_mean", result1, result2, self, dim, correction, keepdim, false);
>>>>>>> 1fc3576d
}

static TensorOptions options_to_value_type(TensorOptions opts) {
  auto scalar_type = typeMetaToScalarType(opts.dtype());
  return opts.dtype(c10::toValueType(scalar_type));
}

std::tuple<Tensor, Tensor> var_mean(
    const Tensor& self, c10::optional<IntArrayRef> dim,
    c10::optional<int64_t> correction, bool keepdim) {
  Tensor result1 = at::empty({0}, options_to_value_type(self.options()));
  Tensor result2 = at::empty({0}, self.options());
  return std_var_mean_out(
      "var_mean", result1, result2, self, dim, correction, keepdim, false);
}

std::tuple<Tensor, Tensor> std_mean(
    const Tensor& self, c10::optional<IntArrayRef> dim,
    c10::optional<int64_t> correction, bool keepdim) {
  Tensor result1 = at::empty({0}, options_to_value_type(self.options()));
  Tensor result2 = at::empty({0}, self.options());
  return std_var_mean_out(
      "std_mean", result1, result2, self, dim, correction, keepdim, true);
}

Tensor var(const Tensor& self, bool unbiased) {
  return at::var(
      self, /*dim=*/c10::nullopt, /*correction=*/int64_t{unbiased ? 1 : 0});
}

Tensor var(const Tensor& self, IntArrayRef dim, bool unbiased, bool keepdim) {
  return at::var(self, /*dim=*/c10::optional<IntArrayRef>(dim),
                 /*correction=*/int64_t{unbiased ? 1 : 0}, keepdim);
}

Tensor& var_out(const Tensor& self, IntArrayRef dim, bool unbiased, bool keepdim, Tensor& result) {
  return at::var_out(result, self, /*dim=*/c10::optional<IntArrayRef>(dim),
                     /*correction=*/int64_t{unbiased ? 1 : 0}, keepdim);
}

Tensor std(const Tensor& self, bool unbiased) {
  return at::std(
      self, /*dim=*/c10::nullopt, /*correction=*/int64_t{unbiased ? 1 : 0});
}

Tensor std(const Tensor& self, IntArrayRef dim, bool unbiased, bool keepdim) {
  return at::std(self, /*dim=*/c10::optional<IntArrayRef>(dim),
                 /*correction=*/int64_t{unbiased ? 1 : 0}, keepdim);
}

Tensor& std_out(const Tensor& self, IntArrayRef dim, bool unbiased, bool keepdim, Tensor& result) {
  return at::std_out(result, self, /*dim=*/c10::optional<IntArrayRef>(dim),
                     /*correction=*/int64_t{unbiased ? 1 : 0}, keepdim);
}

Tensor std(const Tensor& self, c10::optional<IntArrayRef> dim,
           c10::optional<int64_t> correction, bool keepdim) {
  Tensor result = at::empty({0}, options_to_value_type(self.options()));
  return std_var_out("std", result, self, dim, correction, keepdim, true);
}

Tensor& std_out(
    const Tensor& self, c10::optional<IntArrayRef> dim,
    c10::optional<int64_t> correction, bool keepdim, Tensor& result) {
  return std_var_out("std", result, self, dim, correction, keepdim, true);
}

Tensor& var_out(
    const Tensor& self, c10::optional<IntArrayRef> dim,
    c10::optional<int64_t> correction, bool keepdim, Tensor& result) {
  return std_var_out("var", result, self, dim, correction, keepdim, false);
}

Tensor var(
    const Tensor& self, c10::optional<IntArrayRef> dim,
    c10::optional<int64_t> correction, bool keepdim) {
  Tensor result = at::empty({0}, options_to_value_type(self.options()));
  return std_var_out("var", result, self, dim, correction, keepdim, false);
}

Tensor std(const Tensor& self, DimnameList dim, bool unbiased, bool keepdim) {
  return at::std(self, dimnames_to_positions(self, dim), unbiased, keepdim);
}

Tensor& std_out(const Tensor& self, DimnameList dim, bool unbiased, bool keepdim, Tensor& result) {
  return at::std_out(result, self, dimnames_to_positions(self, dim), unbiased, keepdim);
}

Tensor var(const Tensor& self, DimnameList dim, bool unbiased, bool keepdim) {
  return at::var(self, dimnames_to_positions(self, dim), unbiased, keepdim);
}

Tensor& var_out(const Tensor& self, DimnameList dim, bool unbiased, bool keepdim, Tensor& result) {
  return at::var_out(
      result, self, dimnames_to_positions(self, dim), unbiased, keepdim);
}

std::tuple<Tensor,Tensor> var_mean(const Tensor& self, DimnameList dim, bool unbiased, bool keepdim) {
  return at::var_mean(self, dimnames_to_positions(self, dim), unbiased, keepdim);
}

std::tuple<Tensor,Tensor> std_mean(const Tensor& self, DimnameList dim, bool unbiased, bool keepdim) {
  return at::std_mean(self, dimnames_to_positions(self, dim), unbiased, keepdim);
}

Tensor std(const Tensor& self, DimnameList dim, c10::optional<int64_t> correction, bool keepdim) {
  return at::std(self, dimnames_to_positions(self, dim), correction, keepdim);
}

Tensor& std_out(const Tensor& self, DimnameList dim, c10::optional<int64_t> correction,
                bool keepdim, Tensor& result) {
  return at::std_out(result, self, dimnames_to_positions(self, dim), correction, keepdim);
}

Tensor var(const Tensor& self, DimnameList dim, c10::optional<int64_t> correction, bool keepdim) {
  return at::var(self, dimnames_to_positions(self, dim), correction, keepdim);
}

Tensor& var_out(const Tensor& self, DimnameList dim, c10::optional<int64_t> correction,
                bool keepdim, Tensor& result) {
  return at::var_out(
      result, self, dimnames_to_positions(self, dim), correction, keepdim);
}

std::tuple<Tensor,Tensor> var_mean(const Tensor& self, DimnameList dim,
                                   c10::optional<int64_t> correction, bool keepdim) {
  return at::var_mean(self, dimnames_to_positions(self, dim), correction, keepdim);
}

std::tuple<Tensor,Tensor> std_mean(const Tensor& self, DimnameList dim,
                                   c10::optional<int64_t> correction, bool keepdim) {
  return at::std_mean(self, dimnames_to_positions(self, dim), correction, keepdim);
}

Tensor& norm_out(const Tensor& self, const optional<Scalar>& p, DimnameList dim, bool keepdim, ScalarType dtype, Tensor& result) {
  return at::norm_out(result, self, p, dimnames_to_positions(self, dim), keepdim, dtype);
}

Tensor& norm_out(const Tensor& self, const optional<Scalar>& p, DimnameList dim, bool keepdim, Tensor& result) {
  return at::norm_out(result, self, p, dimnames_to_positions(self, dim), keepdim);
}

Tensor norm(const Tensor& self, const optional<Scalar>& p, DimnameList dim, bool keepdim, ScalarType dtype) {
  return at::norm(self, p, dimnames_to_positions(self, dim), keepdim, dtype);
}

Tensor norm(const Tensor& self, const optional<Scalar>& p, DimnameList dim, bool keepdim) {
  return at::norm(self, p, dimnames_to_positions(self, dim), keepdim);
}

Tensor any(const Tensor& self, Dimname dim, bool keepdim) {
  reportNYIDimnameOverload("any");
}
Tensor& any_out(const Tensor &self, Dimname dim, bool keepdim, Tensor& result) {
  reportNYIDimnameOverload("any");
}
Tensor all(const Tensor& self, Dimname dim, bool keepdim) {
  reportNYIDimnameOverload("all");
}
Tensor& all_out(const Tensor &self, Dimname dim, bool keepdim, Tensor& result) {
  reportNYIDimnameOverload("all");
}
Tensor logcumsumexp(const Tensor& self, Dimname dim) {
  return at::logcumsumexp(self, dimname_to_position(self, dim));
}
Tensor& logcumsumexp_out(const Tensor& self, Dimname dim, Tensor& result) {
  return at::logcumsumexp_out(result, self, dimname_to_position(self, dim));
}
Tensor cumsum(const Tensor& self, Dimname dim, c10::optional<ScalarType> dtype) {
  return at::cumsum(self, dimname_to_position(self, dim), dtype);
}
Tensor& cumsum_(Tensor& self, Dimname dim, c10::optional<ScalarType> dtype) {
    return native::cumsum_(self, dimname_to_position(self, dim), dtype);
}
Tensor& cumsum_out(const Tensor& self, Dimname dim, c10::optional<ScalarType> dtype, Tensor& result) {
  return at::cumsum_out(result, self, dimname_to_position(self, dim), dtype);
}
Tensor cumprod(const Tensor& self, Dimname dim, c10::optional<ScalarType> dtype) {
  return at::cumprod(self, dimname_to_position(self, dim), dtype);
}
Tensor& cumprod_(Tensor& self, Dimname dim, c10::optional<ScalarType> dtype) {
    return native::cumprod_(self, dimname_to_position(self, dim), dtype);
}
Tensor& cumprod_out(const Tensor& self, Dimname dim, c10::optional<ScalarType> dtype, Tensor& result) {
  return at::cumprod_out(result, self, dimname_to_position(self, dim), dtype);
}
std::tuple<Tensor, Tensor> cummax(const Tensor& self, Dimname dim) {
  return at::cummax(self, dimname_to_position(self, dim));
}
std::tuple<Tensor&, Tensor&> cummax_out(const Tensor& self, Dimname dim, Tensor& values, Tensor& indices) {
  return at::cummax_out(values, indices, self, dimname_to_position(self, dim));
}
std::tuple<Tensor, Tensor> cummin(const Tensor& self, Dimname dim) {
  return at::cummin(self, dimname_to_position(self, dim));
}
std::tuple<Tensor&, Tensor&> cummin_out(const Tensor& self, Dimname dim, Tensor& values, Tensor& indices) {
  return at::cummin_out(values, indices, self, dimname_to_position(self, dim));
}

Tensor dist(const Tensor &self, const Tensor& other, const Scalar& p){
  return at::norm(self - other, p);
}

bool cpu_equal(const Tensor& self, const Tensor& other) {
  if (!at::namedinference::are_names_equal(
        self.unsafeGetTensorImpl(), other.unsafeGetTensorImpl())) {
    return false;
  }
  at::NoNamesGuard guard;
  TORCH_CHECK(self.device() == other.device(), "Cannot compare two tensors on "
              "different devices. Got: ", self.device(), " and ", other.device());
  TORCH_CHECK(self.dtype() == other.dtype(),
              "Expected object of scalar type ", self.dtype(), " but got scalar type ",
              other.dtype(), " for argument 'other'");
  if (!self.is_same_size(other)) {
    return false;
  }
  std::atomic<bool> result{true};
  auto iter = TensorIteratorConfig()
    .add_input(self)
    .add_input(other)
    .allow_cpu_scalars(true)
    .promote_inputs_to_common_dtype(true)
    .build();

  AT_DISPATCH_ALL_TYPES_AND_COMPLEX_AND3(kBool, kBFloat16, kHalf, iter.input_dtype(), "equal_cpu", [&] {
    iter.for_each([&](char** data, const int64_t *strides, int64_t dim_size) {
      if (!result) {
          return;
      }
      char* self_data = data[0];
      char* other_data = data[1];
      for (int64_t i = 0; i < dim_size; ++i) {
        if (*((scalar_t*)self_data) != *((scalar_t*)other_data)) {
          result = false;
          return;
        }
        self_data += strides[0];
        other_data += strides[1];
      }
    });
  });
  return result.load();
}

// max(dim), min(dim), topk(dim), mode(dim), are examples of reduction
// functions that select values. value_selecting_reduction_backward is the
// backward function for those operators; it propagates the grad to the
// specific value locations referred to at `indices`.
Tensor value_selecting_reduction_backward(const Tensor& grad, int64_t dim, const Tensor& indices, IntArrayRef sizes, bool keepdim) {
  if (!keepdim && sizes.size() > 0) {
    auto grad_ = grad.unsqueeze(dim);
    auto indices_ = indices.unsqueeze(dim);
    return at::zeros(sizes, grad_.options()).scatter_(dim, indices_, grad_);
  }
  return at::zeros(sizes, grad.options()).scatter_(dim, indices, grad);
}

}} // namespace at::native<|MERGE_RESOLUTION|>--- conflicted
+++ resolved
@@ -1381,8 +1381,6 @@
   return at::native::argmin_out(self, dim, keepdims, result);
 }
 
-<<<<<<< HEAD
-=======
 static double std_var_all_cpu(const Tensor& self, int64_t correction, bool take_sqrt) {
   const auto dtype = self.scalar_type();
   TORCH_CHECK(dtype == kDouble || dtype == kFloat,
@@ -1433,7 +1431,6 @@
   return result;
 }
 
->>>>>>> 1fc3576d
 static Tensor& std_var_out(
     const char* fname, Tensor& result, const Tensor& self,
     c10::optional<IntArrayRef> dim, c10::optional<int64_t> correction_opt,
@@ -1493,15 +1490,9 @@
       iter.common_dtype() != kBFloat16 && iter.common_dtype() != kHalf) {
     // NOTE: CPU performance significantly regressed when attempting to port to
     // ATen,
-<<<<<<< HEAD
-    //   so all-reduce is still implemented in TH.
-    //   See https://github.com/pytorch/pytorch/pull/43858.
-    result.fill_(legacy::cpu::_th_std_var(self, correction, take_sqrt));
-=======
     //   so all-reduce has a custom implementation.
     //   See https://github.com/pytorch/pytorch/pull/43858.
     result.fill_(std_var_all_cpu(self, correction, take_sqrt));
->>>>>>> 1fc3576d
   } else {
     std_var_stub(iter.device_type(), iter, correction, take_sqrt);
   }
@@ -1561,8 +1552,6 @@
     }
     at::complex_out(result2, real_out_mean, imag_out_mean);
     return std::tuple<Tensor&, Tensor&>(result1, result2);
-<<<<<<< HEAD
-=======
   }
 
   // Computation for floating point
@@ -1577,47 +1566,10 @@
     result2.fill_(std::numeric_limits<double>::quiet_NaN());
   } else {
     std_var_stub(iter.device_type(), iter, correction, take_sqrt);
->>>>>>> 1fc3576d
-  }
-
-<<<<<<< HEAD
-  // Computation for floating point
-  const auto correction = correction_opt.value_or(1);
-  ScalarType dtype = get_dtype_from_result(result1, {});
-  auto iter =
-      make_reduction(fname, result1, result2, self, dim, keepdim, dtype);
-
-  if (iter.numel() == 0) {
-    // Trivial reduction
-    result1.fill_(std::numeric_limits<double>::quiet_NaN());
-    result2.fill_(std::numeric_limits<double>::quiet_NaN());
-  } else {
-    std_var_stub(iter.device_type(), iter, correction, take_sqrt);
   }
   return std::tuple<Tensor&, Tensor&>(result1, result2);
 }
 
-std::tuple<Tensor, Tensor> var_mean(
-    const Tensor& self, IntArrayRef dim, bool unbiased, bool keepdim) {
-  return at::var_mean(self, /*dim=*/c10::optional<IntArrayRef>(dim),
-                      /*correction=*/int64_t{unbiased ? 1 : 0}, keepdim);
-}
-
-std::tuple<Tensor, Tensor> std_mean(
-    const Tensor& self, IntArrayRef dim, bool unbiased, bool keepdim) {
-  return at::std_mean(self, /*dim=*/c10::optional<IntArrayRef>(dim),
-                      /*correction=*/int64_t{unbiased ? 1 : 0}, keepdim);
-}
-
-std::tuple<Tensor, Tensor> std_mean(const Tensor& self, bool unbiased) {
-  return at::std_mean(
-      self, /*dim=*/c10::nullopt, /*correction=*/int64_t{unbiased ? 1 : 0});
-}
-
-std::tuple<Tensor, Tensor> var_mean(const Tensor& self, bool unbiased) {
-  return at::var_mean(
-      self, /*dim=*/c10::nullopt, /*correction=*/int64_t{unbiased ? 1 : 0});
-=======
 std::tuple<Tensor, Tensor> var_mean(
     const Tensor& self, IntArrayRef dim, bool unbiased, bool keepdim) {
   return at::var_mean(self, /*dim=*/c10::optional<IntArrayRef>(dim),
@@ -1645,7 +1597,6 @@
     int64_t correction, bool keepdim) {
   return std_var_mean_out(
       "var_mean", result1, result2, self, dim, correction, keepdim, false);
->>>>>>> 1fc3576d
 }
 
 static TensorOptions options_to_value_type(TensorOptions opts) {
