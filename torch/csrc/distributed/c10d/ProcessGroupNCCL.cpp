--- conflicted
+++ resolved
@@ -586,9 +586,7 @@
             << "\nNCCL_BLOCKING_WAIT: " << blockingWait_
             << "\nTIMEOUT(ms): " << options_->timeout.count()
             << "\nUSE_HIGH_PRIORITY_STREAM: "
-<<<<<<< HEAD
-            << options_->is_high_priority_stream
-            << "\nNCCL_DEBUG: " << ncclDebugLevel;
+            << options_->is_high_priority_stream;
 
 #ifdef USE_NCCL_WITH_UCC
   static std::once_flag initialize_ucc_lib_flag;
@@ -599,9 +597,6 @@
     }
   });
 #endif
-=======
-            << options_->is_high_priority_stream;
->>>>>>> cfe1a41b
 }
 
 void ProcessGroupNCCL::runHealthCheck() {
