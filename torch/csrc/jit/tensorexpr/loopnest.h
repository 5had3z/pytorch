#pragma once

#include <string>
#include <unordered_map>
#include <unordered_set>
#include <vector>

#include <torch/csrc/WindowsTorchApiMacro.h>
#include <torch/csrc/jit/tensorexpr/fwd_decls.h>

namespace torch {
namespace jit {
namespace tensorexpr {

class Expr;
class Var;
class Buf;
class Tensor;
class Function;
class Stmt;
class For;
class Block;
class Store;
class Dtype;

class TORCH_API LoopNest {
 public:
  // A constructor for building a LoopNest from a list of Tensors
  LoopNest(
      const std::vector<Tensor>& output_tensors,
      const std::vector<Tensor>& tensors_to_compute);

  // A convenience constructor for the case when all tensors are output tensors
  LoopNest(const std::vector<Tensor>& output_tensors);

  // A constructor for building a LoopNest from an Stmt and a list of output
  // buffers.
  LoopNest(StmtPtr stmt, std::unordered_set<BufPtr> output_bufs);

  // A constructor for building a LoopNest from another loopnest. It clones the
  // other loopnest's stmt.
  LoopNest(const LoopNest& other);

  StmtPtr root_stmt() const {
    return root_stmt_;
  }

  std::vector<ForPtr> getLoopStmtsFor(Tensor) const;
  std::vector<ForPtr> getLoopStmtsFor(BufPtr) const;
  std::vector<ForPtr> getLoopStmtsFor(StmtPtr) const;
  StmtPtr getLoopBodyFor(Tensor) const;
  StmtPtr getLoopBodyFor(BufPtr) const;

  // Returns the For stmt indexed by 'indices' in the 'root' For stmt.
  //'indices' indicates the path to the returned loop from 'root' in AST, e.g.,
  //
  // root: for(int i...){
  // j_loop: for (int j...){
  // k1_loop:  for (int k1...){
  //            A[i, j, k1] = ....
  //          }
  //          B[i, j] = ...
  // k2_loop:  for (int k2...){
  //            A[i, j, k2] = ...
  //          }
  //        }
  //      }
  //
  // the path from 'root' to 'j_loop' is [0]
  // the path from 'root' to 'k1_loop' is [0, 0]
  // the path from 'root' to 'k2_loop' is [0, 2]
  ForPtr getLoopAt(ForPtr root, const std::vector<int>& indices) const;

  // Returns the For stmt that is immediately enclosing the given stmt.
  static ForPtr getParentLoop(StmtPtr st);

  // Returns the list of For stmts corresponding to the loopnest that is
  // enclosing the given stmt.
  static std::vector<ForPtr> getEnclosingLoopNest(StmtPtr st);

  // Returns a list of all Stmts that write to the given buf.
  std::vector<StmtPtr> getAllWritesToBuf(BufPtr) const;

  // The following methods return the For loops that contain writes to
  // the given buf.
  //
  // For example, consider the following code:
  //   for i1
  //     for j1
  //       a[i1,j1] =
  //   for i2
  //     for j2
  //       for k2
  //         a[i2,j2] =
  //     for j3
  //       a[i2,j3] =

  // Returns a list of For loops which directly contain a Stmt that writes
  // to buf.
  // For the above example:
  //   getAllInnermostLoopsWritingToBuf(a) => {j1, k2, j3}
  std::vector<ForPtr> getAllInnermostLoopsWritingToBuf(BufPtr) const;

  // Returns a list of For loopnests which contain a Stmt that writes to
  // the given buf. Each loopnest here is a vector For loops.
  // For the above example:
  //   getAllLoopNestsWritingToBuf(a) => {{i1,j1}, {i2,j2,k2}, {i2,j3}}
  std::vector<std::vector<ForPtr>> getAllLoopNestsWritingToBuf(BufPtr) const;

  StmtPtr simplify();

  // Sanitize variables and buffer names.
  // The pass assigns predefined names for loop index variables
  // (i,j,k,l,m,n,o,p,i1,j1,k1,...) and ensures these names are not conflicting
  // anywhere. It also removes duplicates from other Buf nad Var names as well
  // as replaces illegal characters in them with underscores.
  //
  // Note: since it's currently technically possible to use the same variable
  // as index in two different loops, this transformation finds such cases and
  // introduces new variables to avoid duplication.
  static StmtPtr sanitizeNames(StmtPtr s);

  bool computeInline(StmtPtr s);
  bool computeInline(BufPtr b);
  void inlineIntermediateBufs(bool allow_duplicated_work);

  // Optimizes conditionals.
  //
  // Currently, only the following pattern of conditionals is optimized.
  // This corresponds to the conditional format that is generated to handle
  // `aten::cat` op.
  //
  //   for (int i = 0; i < 20; i++) {
  //     A[i] = IfThenElse(i<5 ? 1 : 0, B[i], C[i-5])
  //   }
  //
  // Constraints that must be satisfied for this optimization:
  //   * All conditions should be of the form "var < expr".
  //   * All conditions should have the same variable, say v.
  //   * The condition variable found should be the same as the inner-most
  //     loop variable. TODO: Remove this constraint.
  //   * If there are multiple stores that contain conditionals using the same
  //     loop variable, only the first conditional will be optimized.
  //     TODO: Remove this constraint.
  bool optimizeConditionals();

  // Splits the given loop into 2 nested loops with the given factor as the
  // inner loop bound. If the factor does not evenly divide the loop bound,
  // then the remainining iterations are extracted into a tail loop that is
  // added after the given loop.
  //
  // For example, consider the following code:
  //   for (int i = 0; i < 100; ++i) {
  //     A[i] =
  //   }
  //
  // splitWithTail(i, 8, ...) will result in:
  //   for (int i_outer = 0; i_outer < 12; ++i_outer) {
  //     for (int i_inner = 0; i_inner < 8; ++i_inner) {
  //       A[i_outer * 8 + i_inner] =
  //     }
  //   }
  //   for (int i_tail = 0; i_tail < 4; ++i_tail) {
  //     A[i_tail + 96] =
  //   }
  //
  // The given loop will be transformed to the outer loop after splitting.
  // So, the pointer to the input loop should be valid after splitting and
  // will point to the outer loop. The `inner` and `tail` parameters will be
  // set to point to the inner and tail loops that are generated.
  static void splitWithTail(ForPtr f, int factor, ForPtr* inner, ForPtr* tail);
  // A convenience wrapper when the caller does not need to access the
  // split loops.
  static void splitWithTail(ForPtr f, int factor);

  // Splits the given loop into 2 nested loops with the given factor as the
  // inner loop bound. If the factor does not evenly divide the loop bound,
  // then a conditional is inserted into the body to handle the remaining
  // iterations appropriately.
  //
  // For example, consider the following code:
  //   for (int i = 0; i < 100; ++i) {
  //     A[i] =
  //   }
  //
  // splitWithMask(i, 8, ...) will result in:
  //   for (int i_outer = 0; i_outer < 13; ++i_outer) {
  //     for (int i_inner = 0; i_inner < 8; ++i_inner) {
  //       if (i_outer * 8 + i_inner < 100) {
  //         A[i_outer * 8 + i_inner] =
  //       }
  //     }
  //   }
  //
  // The given loop will be transformed to the outer loop after splitting.
  // So, the pointer to the input loop should be valid after splitting and
  // will point to the outer loop. The `inner` parameter will be set to point
  // to the inner loop that is generated.
  static void splitWithMask(ForPtr f, int factor, ForPtr* inner);
  // A convenience wrapper when the caller does not need to access the
  // split loops.
  static void splitWithMask(ForPtr f, int factor);

  // The following methods support loop distribution.
  // For example, consider the following code. This will be used to
  // demonstrate the methods below.
  //
  // S0:  for m
  // S1:    for i
  // S2:      A[i] = 0
  // S3:      for j
  // S4:        A[i] = A[i] +
  // S5:      B[i] = A[i]
  // S6:      for k
  // S7:        B[i] = B[i] +

  // This method distributes the given loop over its body by splitting
  // after every given pivot stmt.
  //
  // NOTE: Pivot stmts that are not in the given loop's body will be ignored.
  //
  // For the above example:
  //   distributeLoop(S1, {S3, S5})
  // will result in:
  // S0:  for m
  // S1:    for i
  // S2:      A[i] = 0
  // S3:      for j
  // S4:        A[i] = A[i] +
  //   :    for i
  // S5:      B[i] = A[i]
  //   :    for i
  // S6:      for k
  // S7:        B[i] = B[i] +
  static std::vector<ForPtr> distributeLoop(
      ForPtr loop,
      const std::unordered_set<StmtPtr>& pivots);

  // This method distributes the given loop over every stmt in its body.
  //
  // For the above example:
  //   distributeLoop(S1)
  // will result in:
  // S0:  for m
  // S1:    for i
  // S2:      A[i] = 0
  //   :    for i
  // S3:      for j
  // S4:        A[i] = A[i] +
  //   :    for i
  // S5:      B[i] = A[i]
  //   :    for i
  // S6:      for k
  // S7:        B[i] = B[i] +
  static std::vector<ForPtr> distributeLoop(ForPtr loop);
  // Same as above, but also distribute parent loops.
  // Returns the result of distributing the outermost loop.
  //
  // For the above example:
  //   distributeLoopAndParents(S1) will result in:
  // S0:  for m
  // S1:    for i
  // S2:      A[i] = 0
  //   :  for m
  //   :    for i
  // S3:      for j
  // S4:        A[i] = A[i] +
  //   :  for m
  //   :    for i
  // S5:      B[i] = A[i]
  //   :  for m
  //   :    for i
  // S6:      for k
  // S7:        B[i] = B[i] +
  static std::vector<ForPtr> distributeLoopAndParents(ForPtr loop);

  // This method distributes the given loop over its body by splitting
  // after every For stmt in its body.
  //
  // For the above example:
  //   distributeLoopOverInnerLoops(S1)
  // will result in:
  // S0:  for m
  // S1:    for i
  // S2:      A[i] = 0
  // S3:      for j
  // S4:        A[i] = A[i] +
  //   :    for i
  // S5:      B[i] = A[i]
  // S6:      for k
  // S7:        B[i] = B[i] +
  static std::vector<ForPtr> distributeLoopOverInnerLoops(ForPtr loop);
  // Same as above, but also distribute parent loops.
  // Returns the result of distributing the outermost loop.
  //
  // For the above example:
  //   distributeLoopAndParentsOverInnerLoops(S1)
  // will result in:
  // S0:  for m
  // S1:    for i
  // S2:      A[i] = 0
  // S3:      for j
  // S4:        A[i] = A[i] +
  //   :  for m
  //   :    for i
  // S5:      B[i] = A[i]
  // S6:      for k
  // S7:        B[i] = B[i] +
  static std::vector<ForPtr> distributeLoopAndParentsOverInnerLoops(
      ForPtr loop);

  // This method performs loop fusion.
  // For example, consider the following code.
  //
  // S1:  for m
  // S2:    A[m] = 0
  // S3:    for j
  // S4:      A[m] = A[m] +
  // S5:  for n
  // S5:    B[n] = A[n]
  // S6:    for k
  // S7:      B[n] = B[n] +
  //
  // fuseLoops({S1, S5}), will return the following loop:
  // S1:  for m
  // S2:    A[m] = 0
  // S3:    for j
  // S4:      A[m] = A[m] +
  // S5:    B[m] = A[m]
  // S6:    for k
  // S7:      B[m] = B[m] +
  //
  // This transformation is unsafe as it simply add all loops into the body of
  // the first loop for fusion without correctness checks.
  //
  // Below are the two requirements to apply unsafeFuseLoops:
  //  * All the loops have the same parent.
  //  * There are no statements between these loops in their parent body.
  static bool unsafeFuseLoops(const std::vector<ForPtr>& loops, ForPtr* fused);

  // Loop fusion is done only when all the conditions below are satisfied.
  //  * All the loops have the same parent.
  //  * There are no statements between these loops in their parent body.
  //  * The start bounds are the same for all loops.
  //  * The stop bounds are the same for all loops.
  //  * Fusing the loops does not violate or add any dependencies.
  static bool fuseLoops(const std::vector<ForPtr>& loops, ForPtr* fused);

  static void reorderAxis(ForPtr a, ForPtr b);

  // Reorder the given list of loops according to the permutation specified.
  // Here `permutation[i]` represents the position of the loop in the input
  // which will end up at position `i` after the reorder.
  //
  // For example, consider the following code:
  //   for p
  //     for q
  //       for r
  //         for s
  //           A[p,q,r,s] =
  //
  // reorder({p, q, r, s}, {2, 3, 0, 1}) will return the list of loops in the
  // following form:
  //    for r
  //      for s
  //        for p
  //          for q
  //            A[p,q,r,s] =
  static std::vector<ForPtr> reorder(
      const std::vector<ForPtr>& loops,
      const std::vector<size_t>& permutation);

  // Tile takes a 2d domain (x, y) and splits it into small rectangular blocks
  // each with shape (x_factor, y_factor). The traversal over the domain turns
  // into an outer iteration over the blocks and an inner traversal over all
  // points in the block.
  // Note that if x dim % x_factor or y dim % y_factor does not equal to 0, the
  // loop body will generate corresponding tailing loops.
  // The transformation is in-place and returns 'xtail'.
  //
  // For example, consider the following code:
  //   for i: [0, 64)
  //     for j: [0, 64)
  //       for k: [0, 32)
  //         A[i, j] = B[i, k] + C[j, k]
  //
  // tile(i, j, 4, 8) will transform "i" for-stmt into the following nested
  // loop:
  //   for i_outer: [0, 16)
  //     for j_outer: [0, 8)
  //       for i_inner: [0, 4)
  //         for j_inner: [0, 8)
  //           for k: [0, 32)
  //             A[i_outer * 4 + i_inner, j_outer * 8 + j_inner] =
  //             B[i_outer * 4 + i_inner, k] + C[j_outer * 8 + j_inner, k]
  //
  // tile(i, j, 4, 9) will transform "i" for-stmt into the following nested
  // loop:
  //   for i_outer: [0, 16)
  //     for j_outer: [0, 7)
  //       for i_inner: [0, 4)
  //         for j_inner: [0, 9)
  //           for k: (0, 32)
  //             A[i_outer * 4 + i_inner, j_outer * 9 + j_inner] =
  //             B[i_outer * 4 + i_inner, k] + C[j_outer * 9 + j_inner, k]
  //     for j_tail: [0, 1)
  //       for i_inner: [0, 4)
  //         for k: (0, 32)
  //           A[i_outer * 4 + i_inner, 7 * 9 + j_tail] =
  //           B[i_outer * 4 + i_inner, k] + C[7 * 9 + j_tail, k]
  ForPtr tile(ForPtr x, ForPtr y, int x_factor, int y_factor);

  // Returns true if the given loops are perfectly nested, i.e., every loop
  // (except the innermost) should have exactly one statement in its body
  // and that statement must be the next inner loop.
  static bool areLoopsPerfectlyNested(const std::vector<ForPtr>& loops);

  // Returns true if the given loop has a loop-carried dependence.
  static bool hasLoopCarriedDependence(ForPtr loop);

  static void unroll(ForPtr f, StmtPtr* unrolled);
  static void unroll(ForPtr f);

  static bool normalize(ForPtr f);
  static bool isNormalized(ForPtr f);

  static bool flatten(const std::vector<ForPtr>& f, ForPtr* flattened);
  static bool flatten(const std::vector<ForPtr>& f);

  // Compresses the given buffer based on its use in the given Stmts.
  //
  // NOTE: This API assumes that there are no accesses to the given buffer
  // outside the given statement. So, this should be called with the entire
  // kernel statement to avoid incorrect buffer compressions.
  //
  // For example, given the input:
  //
  // for (int i = 0; i < 100; ++i) {
  //   for (int j = 0; j < 200; ++j) {
  //     A[i,j] = sin(i*j)
  //   }
  //   for (int j = 0; j < 199; ++j) {
  //     B[i,j] = A[i,j] + A[i, j+1]
  //   }
  // }
  //
  // compressBuffer(A, ...) will compress buffer A from
  // [100, 200] to [1, 200] and modify the code as follows:
  //
  // for (int i = 0; i < 100; ++i) {
  //   for (int j = 0; j < 200; ++j) {
  //     A[0,j] = sin(i*j)
  //   }
  //   for (int j = 0; j < 199; ++j) {
  //     B[i,j] = A[0,j] + A[0, j+1]
  //   }
  // }
  static void compressBuffer(BufPtr buf, StmtPtr stmt);

  // Compresses all buffers in the given statement.
  //
  // NOTE: This API assumes that there are no accesses to buffers outside
  // the given statement. So, this should be called with the entire
  // kernel statement to avoid incorrect buffer compressions.
  //
  // TODO: Add an IR verifier check to detect invalidly compressed buffers.
  static void compressAllBuffers(StmtPtr stmt);

  // Get 'num' loops from the loopnest starting at 'f'.
  static std::vector<ForPtr> getLoopStmtsInLoopNest(ForPtr f, size_t num);

  // LoopOptions are propagated to tail.
  static void sliceHead(ForPtr f, int factor, ForPtr* head, ForPtr* tail);
  static void sliceHead(ForPtr f, int factor);
  // LoopOptions are propagated to head.
  static void sliceTail(ForPtr f, int factor, ForPtr* head, ForPtr* tail);
  static void sliceTail(ForPtr f, int factor);

  using AccessResult = std::pair<BufPtr, StmtPtr>;
  // Insert a cache for the consumer's usages of the buffer produced in
  // consumer, and redirect reads and writes in the consumer to that cache.
  // Returns a pair of the new cache buffer, and the new rewritten consumer.
  static AccessResult cacheAccesses(
      BufPtr producer,
      const std::string& name,
      StmtPtr consumer);

  // Insert a temporary computation of statement S in the scope of loop AT.
  // S is assumed to be a Store or a Block containing a Store. Along with the
  // computation itself, this transformation inserts Alloc/Free statements for
  // the temporary buffer used in the computation.
  static void computeAt(StmtPtr s, ForPtr at);

  // Rfactor a reduction axis into a normal axis.
  //
  // Requirements:
  //  * S is the reduction store
  //  * S is the only statement in the innermost loop
  //  * There is at least two reduction arguments in S
  //  * OUTER_REDUCTION_FOR loop corresponds to the outermost reduction variable
  //  used in the store and all other reduction variables are index variables of
  //  children loops of OUTER_REDUCTION_FOR
  //  * OUTER_REDUCTION_FOR is a perfect loop nest, i.e. it has only loops
  //  corresponding to the other reduction variables and the store, nested into
  //  each other
  //
  // What it does:
  //   * Introduce a new buffer with an extra dimension of a size equal to the
  //   span of the loop OUTER_REDUCTION_FOR (the new buffer is returned via
  //   RFAC_BUF_PTR)
  //   * Insert an initialization store for the new buffer in
  //   OUTER_REDUCTION_FOR before its nested loop
  //   * Replace the reduction store to the original buffer with the reduction
  //   store to the temp buffer, removing the index var of OUTER_REDUCTION_FOR
  //   from reduction arguments
  //   * Insert a final reduction store over the extra dimension of the new
  //   buffer to the original buffer
  //   * Returns TRUE if the transformation succeeded and FALSE otherwise
  //
  // Example:
  // Original IR:
  // S1: for i      # normal axis
  // S2:   X[i] = 0
  // S3:   for j    # reduction axis
  // S4:     for k  # reduction axis
  // S5:       X[i] = ReduceOp(X[i] + Y[i,j,k], reduce_axis={j,k})
  //
  // After RFACTOR(S5, S3)
  // S1: for i               # normal axis
  // S2:   X[i] = 0
  // S3:   for j             # reduction axis for X, normal axis for X_rfac
  //         X_rfac[i,j] = 0
  // S4:     for k           # reduction axis
  //           X_rfac[i,j] = ReduceOp(X_rfac[i,j] + Y[i,j,k], reduce_axis={k})
  //         X[i] = ReduceOp(X[i] + X_rfac[i,j], reduce_axis={j})
  static bool rfactor(StmtPtr s, ForPtr outer_reduction_for);
  static bool rfactor(
      StmtPtr s,
      ForPtr outer_reduction_for,
      BufPtr* rfac_buf_ptr);

  // Vectorize the given loop. This method requires that the given loop
  // does not perform a reduction.
  // It returns true if vectorization is successful and false otherwise.
  static bool vectorize(ForPtr);

  // Find the inner-most loops and vectorize them. Currently, this only works
  // for the LLVM backend, when no reductions are involved.
  void vectorizeInnerLoops();

  void eliminateDeadStores();

<<<<<<< HEAD
  void prepareForCodegen();
=======
  // Make the stmt ready for codegen. The optional argument 'interm_bufs' allows
  // users to specify intermediate buffers that need runtime allocation. In
  // default, we will insert 'Alloc/Free' stmts to allocate all intermediate
  // buffers at runtime but users may have pre-allocated some of them at compile
  // time, and in that case the user can specify what buffers to insert
  // 'Alloc/Free' stmts for using 'interm_bufs'.
  // TODO: refactor function 'prepareForCodegen' to remove argument
  // 'interm_bufs'.
  void prepareForCodegen(
      const c10::optional<std::vector<BufPtr>>& interm_bufs = c10::nullopt);
>>>>>>> ec94bb78

  const std::unordered_set<BufPtr> getInputBufs() const;
  const std::unordered_set<BufPtr> getOutputBufs() const {
    return output_bufs_;
  }
  std::vector<BufPtr> getIntermediateBufs() const;

 private:
  void initialize(
      const std::vector<Tensor>& output_tensors,
      const std::vector<Tensor>& tensors_to_compute);
<<<<<<< HEAD
=======
  StmtPtr insertAllocFree(
      StmtPtr stmt,
      const c10::optional<std::vector<BufPtr>>& interm_bufs = c10::nullopt);
>>>>>>> ec94bb78

  StmtPtr root_stmt_;

  std::unordered_set<BufPtr> output_bufs_;
};

TORCH_API StmtPtr FlattenIndexes(StmtPtr s);

// TODO: Revisit this once we decide on how dependencies analysis should look
// like. Maybe we would choose to use a different API and BufUse would be
// removed, or if we decide to keep it we need to properly document its API.
struct BufLoadOrStoreUse {
  StmtPtr s;
  bool isStore;
};

/*
 * Returns a map ( Buf -> uses of this Buf), uses are represented as vectors of
 * BufUse elements, which are StmtPtr and a bool isStore flag. The order of uses
 * in the vectors reflects the order in which the uses appear in the given
 * statement.
 */
std::unordered_map<BufPtr, std::vector<BufLoadOrStoreUse>> findLoadOrStoreUses(
    StmtPtr s);

// replaces all invalid characters with underscore
TORCH_API std::string sanitizeName(const std::string& input_name);

} // namespace tensorexpr
} // namespace jit
} // namespace torch<|MERGE_RESOLUTION|>--- conflicted
+++ resolved
@@ -550,20 +550,7 @@
 
   void eliminateDeadStores();
 
-<<<<<<< HEAD
   void prepareForCodegen();
-=======
-  // Make the stmt ready for codegen. The optional argument 'interm_bufs' allows
-  // users to specify intermediate buffers that need runtime allocation. In
-  // default, we will insert 'Alloc/Free' stmts to allocate all intermediate
-  // buffers at runtime but users may have pre-allocated some of them at compile
-  // time, and in that case the user can specify what buffers to insert
-  // 'Alloc/Free' stmts for using 'interm_bufs'.
-  // TODO: refactor function 'prepareForCodegen' to remove argument
-  // 'interm_bufs'.
-  void prepareForCodegen(
-      const c10::optional<std::vector<BufPtr>>& interm_bufs = c10::nullopt);
->>>>>>> ec94bb78
 
   const std::unordered_set<BufPtr> getInputBufs() const;
   const std::unordered_set<BufPtr> getOutputBufs() const {
@@ -575,12 +562,6 @@
   void initialize(
       const std::vector<Tensor>& output_tensors,
       const std::vector<Tensor>& tensors_to_compute);
-<<<<<<< HEAD
-=======
-  StmtPtr insertAllocFree(
-      StmtPtr stmt,
-      const c10::optional<std::vector<BufPtr>>& interm_bufs = c10::nullopt);
->>>>>>> ec94bb78
 
   StmtPtr root_stmt_;
 
