#pragma once

#include <ATen/core/ivalue.h>
#include <caffe2/serialize/inline_container.h>
#include <torch/csrc/jit/mobile/function.h>
#include <torch/csrc/jit/mobile/interpreter.h>
#include <torch/csrc/jit/mobile/module.h>
#include <torch/csrc/jit/runtime/instruction.h>
#include <torch/csrc/jit/serialization/mobile_bytecode_generated.h> // NOLINT
#include <torch/custom_class.h>

#include <string>
#include <vector>

namespace torch {
namespace jit {

using ExtraFilesMap = std::unordered_map<std::string, std::string>;

// On high level, to produce a Module from a file on disk, we need to go
// through the follow steps:
// 1. Read: Read the file from disk -> memory
// 2. Deserialize: Parse the bytes to produce some in memory manipulable
//    structure
// 3. Module initialization: Produce mobile::Module out of the structure
//    produced in 2.
// Under this context, the structure described in 2. is
// mobile::serialization::Module

// Parse a mobile::Module from flatbuffer's in-memory Module representation.
// The caller is assumed to manage the lifetimes of Module.
// This function does step 3 described above.
TORCH_API mobile::Module initialize_mobile_module(
    mobile::serialization::Module* flatbuffer_module,
    c10::optional<at::Device> device = c10::nullopt);

// Parse a mobile::Module from raw bytes.
// ownership of data is shared to the returned Module.
// (Feel free to pass in a unique_ptr too!)
// This function does steps 2+3 described above
TORCH_API mobile::Module parse_and_initialize_mobile_module(
    std::shared_ptr<char> data,
    size_t size,
    c10::optional<at::Device> device = c10::nullopt);

// Load a mobile::Module from a filepath.
// This function does steps 1+2+3 described above.
// We need to have this as a convienience because Python
// API will need to wrap this. C++ clients should use one
// versions above.
TORCH_API mobile::Module load_mobile_module_from_file(
    const std::string& filename,
    c10::optional<at::Device> device = c10::nullopt);

TORCH_API mobile::Module load_mobile_module_from_stream(
    std::istream& in,
    c10::optional<c10::Device> device = c10::nullopt);

TORCH_API void parseExtraFiles(
    mobile::serialization::Module* module,
    ExtraFilesMap& extra_files);

<<<<<<< HEAD
TORCH_API mobile::Module load_mobile_module(
    const std::string& filename,
    const c10::optional<at::Device>,
    ExtraFilesMap& extra_files);

TORCH_API mobile::Module load_mobile_module(
    std::istream& in,
    const c10::optional<at::Device>,
    ExtraFilesMap& extra_files);

class FlatbufferLoader {
=======
TORCH_API std::tuple<std::shared_ptr<char>, size_t> get_file_content(
    const char* filename);

class TORCH_API FlatbufferLoader {
>>>>>>> f33c405a
 public:
  FlatbufferLoader();

  typedef IValue (
      *IValueParser)(FlatbufferLoader&, const mobile::serialization::IValue&);
  void registerIValueParser(
      mobile::serialization::IValueUnion ivalue_type,
      IValueParser parser);
  mobile::Module parseModule(mobile::serialization::Module* module);

  void extractJitSourceAndConstants(
      ExtraFilesMap* jit_sources,
      std::vector<IValue>* constants);

  typedef TypePtr (*TypeResolver)(
      const std::string& type_str,
      std::shared_ptr<CompilationUnit> cu);

  void internal_registerTypeResolver(TypeResolver type_resolver);

  IValue& getIValue(uint32_t pos) {
    TORCH_CHECK(pos < all_ivalues_.size());
    return all_ivalues_[pos];
  }

  mobile::Function* getFunction(uint32_t pos) {
    return all_functions_[pos];
  }

  ClassTypePtr getType(uint32_t pos) {
    TORCH_CHECK(pos < all_ivalues_.size());
    return all_types_[pos];
  }

  c10::Storage getStorage(uint32_t index);
  TypePtr getOrCreateTypeAnnotations(const flatbuffers::String* offset);
  ClassTypePtr getOrCreateClassTypeForObject(
      const mobile::serialization::Object* object);

  const mobile::serialization::Module* getCurrentFlatbufferInput() {
    return module_;
  }

  std::shared_ptr<mobile::CompilationUnit> mcu_;
  std::shared_ptr<CompilationUnit> cu_;

 private:
  IValue parseIValue(const mobile::serialization::IValue* ivalue);
  std::unique_ptr<mobile::Function> parseFunction(
      const mobile::serialization::Function* method);

  std::unordered_map<uint32_t, mobile::Function*> all_functions_;
  std::vector<ClassTypePtr> all_types_;
  std::unordered_set<uint32_t> initialized_types_;
  std::unordered_map<const flatbuffers::String*, TypePtr> type_annotations_;
  std::vector<bool> storage_loaded_;
  std::vector<c10::Storage> storages_;
  std::vector<IValue> all_ivalues_;
  std::array<
      IValueParser,
      static_cast<uint8_t>(mobile::serialization::IValueUnion::MAX) + 1>
      ivalue_parsers_;
  TypeResolver type_resolver_ = nullptr;
  mobile::serialization::Module* module_ = nullptr;
  bool module_parsed_ = false;
};

} // namespace jit
} // namespace torch<|MERGE_RESOLUTION|>--- conflicted
+++ resolved
@@ -52,32 +52,17 @@
     const std::string& filename,
     c10::optional<at::Device> device = c10::nullopt);
 
-TORCH_API mobile::Module load_mobile_module_from_stream(
-    std::istream& in,
-    c10::optional<c10::Device> device = c10::nullopt);
-
 TORCH_API void parseExtraFiles(
     mobile::serialization::Module* module,
     ExtraFilesMap& extra_files);
 
-<<<<<<< HEAD
-TORCH_API mobile::Module load_mobile_module(
-    const std::string& filename,
-    const c10::optional<at::Device>,
-    ExtraFilesMap& extra_files);
-
-TORCH_API mobile::Module load_mobile_module(
-    std::istream& in,
-    const c10::optional<at::Device>,
-    ExtraFilesMap& extra_files);
-
-class FlatbufferLoader {
-=======
 TORCH_API std::tuple<std::shared_ptr<char>, size_t> get_file_content(
     const char* filename);
 
+TORCH_API std::tuple<std::shared_ptr<char>, size_t> get_stream_content(
+    std::istream& in);
+
 class TORCH_API FlatbufferLoader {
->>>>>>> f33c405a
  public:
   FlatbufferLoader();
 
