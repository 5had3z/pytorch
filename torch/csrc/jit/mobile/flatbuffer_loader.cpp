#include <flatbuffers/base.h>
#include <torch/csrc/jit/mobile/flatbuffer_loader.h>

#include <ATen/ATen.h>
#include <ATen/core/dynamic_type.h>
#include <ATen/core/ivalue.h>
#include <ATen/core/qualified_name.h>
#include <c10/core/CPUAllocator.h>
#include <c10/util/Exception.h>
#include <c10/util/Optional.h>
#include <c10/util/ScopeExit.h>
#include <caffe2/serialize/inline_container.h>
#include <torch/csrc/jit/frontend/script_type_parser.h>
#include <torch/csrc/jit/mobile/import.h>
#include <torch/csrc/jit/mobile/interpreter.h>
#include <torch/csrc/jit/mobile/observer.h>
#include <torch/csrc/jit/mobile/type_parser.h>
#include <torch/csrc/jit/runtime/instruction.h>
#include <torch/csrc/jit/serialization/export_bytecode.h>
#include <torch/csrc/jit/serialization/import_export_constants.h>
#include <torch/csrc/jit/serialization/import_read.h>
#include <torch/custom_class.h>

#include <flatbuffers/flatbuffers.h>

#if defined(HAVE_MMAP)
#include <fcntl.h>
#include <sys/mman.h>
#include <sys/stat.h>
#include <unistd.h>
#endif

#ifdef _WIN32
#include <malloc.h>
#else
#include <cstdlib>
#endif

#include <string>
#include <vector>

namespace torch {
namespace jit {

using caffe2::serialize::IStreamAdapter;
using caffe2::serialize::PyTorchStreamReader;
using caffe2::serialize::ReadAdapterInterface;

static constexpr c10::string_view kCustomClassPrefix =
    "__torch__.torch.classes";
static constexpr c10::string_view kTorchPrefix = "__torch__";
static constexpr c10::string_view kJitPrefix = "torch.jit";

template <typename T, typename U>
std::vector<T> parseListNative(const U* list) {
  TORCH_INTERNAL_ASSERT_DEBUG_ONLY(list != nullptr);
  return {list->items()->begin(), list->items()->end()};
}

IValue parseList(
    FlatbufferLoader&,
    const mobile::serialization::IValue& ivalue);
IValue parseTensor(
    FlatbufferLoader&,
    const mobile::serialization::IValue& ivalue);
IValue parseTuple(
    FlatbufferLoader&,
    const mobile::serialization::IValue& ivalue);
IValue parseDict(
    FlatbufferLoader&,
    const mobile::serialization::IValue& ivalue);
IValue parseObject(
    FlatbufferLoader&,
    const mobile::serialization::IValue& ivalue);
IValue parseIntList(
    FlatbufferLoader&,
    const mobile::serialization::IValue& ivalue);
IValue parseDoubleList(
    FlatbufferLoader&,
    const mobile::serialization::IValue& ivalue);
IValue parseBoolList(
    FlatbufferLoader&,
    const mobile::serialization::IValue& ivalue);
IValue parseBasic(
    FlatbufferLoader&,
    const mobile::serialization::IValue& ivalue);
IValue parseEnum(
    FlatbufferLoader&,
    const mobile::serialization::IValue& ivalue);

TypePtr resolveType(
    const std::string& type_string,
    std::shared_ptr<CompilationUnit> cu) {
  TypePtr type;
  c10::string_view type_str(type_string);
  if (type_str.starts_with(kCustomClassPrefix)) {
    type = getCustomClass(type_string);
    TORCH_CHECK(
        type, "The implementation of class ", type_string, " cannot be found.");
  } else if (
      type_str.starts_with(kTorchPrefix) || type_str.starts_with(kJitPrefix)) {
    c10::QualifiedName qn(type_string);
    if (cu->get_class(qn) == nullptr) {
      auto classtype = ClassType::create(qn, cu, true);
      cu->register_type(classtype);
      type = classtype;
    } else {
      type = cu->get_class(qn);
    }
  } else {
    type = c10::parseType(type_string);
  }
  return type;
}

FlatbufferLoader::FlatbufferLoader()
    : mcu_(std::make_shared<mobile::CompilationUnit>()),
      cu_(std::make_shared<CompilationUnit>()),
      ivalue_parsers_{nullptr} {
  registerIValueParser(mobile::serialization::IValueUnion::NONE, &parseBasic);
  registerIValueParser(mobile::serialization::IValueUnion::Int, &parseBasic);
  registerIValueParser(mobile::serialization::IValueUnion::Bool, &parseBasic);
  registerIValueParser(mobile::serialization::IValueUnion::Double, &parseBasic);
  registerIValueParser(
      mobile::serialization::IValueUnion::ComplexDouble, &parseBasic);
  registerIValueParser(
      mobile::serialization::IValueUnion::TensorMetadata, &parseTensor);
  registerIValueParser(mobile::serialization::IValueUnion::String, &parseBasic);
  registerIValueParser(mobile::serialization::IValueUnion::List, &parseList);
  registerIValueParser(
      mobile::serialization::IValueUnion::IntList, &parseIntList);
  registerIValueParser(
      mobile::serialization::IValueUnion::DoubleList, &parseDoubleList);
  registerIValueParser(
      mobile::serialization::IValueUnion::BoolList, &parseBoolList);
  registerIValueParser(mobile::serialization::IValueUnion::Tuple, &parseTuple);
  registerIValueParser(mobile::serialization::IValueUnion::Dict, &parseDict);
  registerIValueParser(
      mobile::serialization::IValueUnion::Object, &parseObject);
  registerIValueParser(mobile::serialization::IValueUnion::Device, &parseBasic);
  registerIValueParser(
      mobile::serialization::IValueUnion::EnumValue, &parseEnum);
  internal_registerTypeResolver(&resolveType);
}

void FlatbufferLoader::registerIValueParser(
    mobile::serialization::IValueUnion ivalue_type,
    IValueParser parser) {
  ivalue_parsers_[static_cast<uint8_t>(ivalue_type)] = parser;
}

void FlatbufferLoader::internal_registerTypeResolver(
    TypeResolver type_resolver) {
  type_resolver_ = type_resolver;
}

void parseExtraFilesFromVector(
    const flatbuffers::Vector<flatbuffers::Offset<
        torch::jit::mobile::serialization::ExtraFile>>* files,
    ExtraFilesMap* extra_files) {
  for (uint32_t i = 0; i < files->size(); ++i) {
    const auto* extra_file = files->Get(i);
    (*extra_files)[extra_file->name()->str()] = extra_file->content()->str();
  }
}

void parseExtraFiles(
    mobile::serialization::Module* module,
    ExtraFilesMap& extra_files) {
  auto extra_files_offsets = module->extra_files();
  parseExtraFilesFromVector(module->extra_files(), &extra_files);
}

mobile::Module FlatbufferLoader::parseModule(
    mobile::serialization::Module* module) {
  module_ = module;
  all_ivalues_.clear();
  all_types_.clear();
  storages_.clear();
  storage_loaded_.clear();
  module_parsed_ = false;

  const auto* ivalues = module->ivalues();
  all_ivalues_.resize(ivalues->size());
  all_types_.resize(module->object_types()->size());
  storages_.resize(module->storage_data_size());
  storage_loaded_.resize(module->storage_data_size(), false);

  for (uint32_t i = 0; i < ivalues->size(); i++) {
    const auto* ival = ivalues->Get(i);
    if (const auto* func = ival->val_as_Function()) {
      auto func_ptr = parseFunction(func);
      all_functions_[i] = func_ptr.get();
      mcu_->register_function(std::move(func_ptr));
    } else {
      all_ivalues_[i] = parseIValue(ival);
    }
  }
  IValue& module_ivalue = getIValue(module->state_obj());

  // register functions
  for (const auto& f : all_functions_) {
    uint32_t class_index =
        ivalues->Get(f.first)->val_as_Function()->class_type();
    ClassTypePtr class_type = all_types_[class_index];
    class_type->addMethod(f.second);
  }

  module_parsed_ = true;
  return mobile::Module(module_ivalue.toObject(), mcu_);
}

std::unique_ptr<mobile::Function> FlatbufferLoader::parseFunction(
    const mobile::serialization::Function* method) {
  auto function = std::make_unique<mobile::Function>(
      c10::QualifiedName(method->qn()->str()));
  // TODO(qihan) add debug handle
  // const auto* debug_handle = method->debug_info()->debug_handle();
  for (const auto* inst : *method->instructions()) {
    function->append_instruction(
        static_cast<OpCode>(inst->op()), inst->x(), inst->n());
  }

  for (uint32_t i : *method->constants()) {
    function->append_constant(getIValue(i));
  }

  std::unordered_set<std::string> unsupported_op_names;
  const int64_t model_version = 0x6L;
  for (const auto* op : *method->operators()) {
    c10::optional<int> num_args = c10::nullopt;
    if (op->num_args_serialized() > -1) {
      num_args = op->num_args_serialized();
    }

    auto op_found = function->append_operator(
        op->name()->str(), op->overload_name()->str(), num_args, model_version);

    if (!op_found) {
      unsupported_op_names.emplace(
          op->name()->str() + "/" + op->overload_name()->str());
    }
  }

  TORCH_CHECK(
      unsupported_op_names.empty(),
      "Unsupported ops: ",
      c10::Join(", ", unsupported_op_names));

  for (const auto i : *method->type_annotations()) {
    function->append_type(getOrCreateTypeAnnotations(i));
  }

  function->set_register_size(method->register_size());
  if (method->schema()) {
    auto parseArgList = [this](const auto* args_fb) {
      std::vector<c10::Argument> args;
      for (const auto* arg_tb : *args_fb) {
        IValue default_value = getIValue(arg_tb->default_value());
        TypePtr type_ptr = getOrCreateTypeAnnotations(arg_tb->type());
        auto arg = c10::Argument(
            arg_tb->name()->str(),
            std::move(type_ptr),
            c10::nullopt /*N*/,
            std::move(default_value));
        args.emplace_back(std::move(arg));
      }
      return args;
    };
    c10::FunctionSchema schema(
        method->qn()->str(),
        "" /*overload_name*/,
        parseArgList(method->schema()->arguments()),
        parseArgList(method->schema()->returns()),
        false /*is_varargs*/,
        false /*is_varret*/);

    function->setSchema(std::move(schema));
  }
  return function;
}

IValue parseEnum(
    FlatbufferLoader& loader,
    const mobile::serialization::IValue& ivalue) {
  const auto* enum_val = ivalue.val_as_EnumValue();
  auto enum_type = loader.getOrCreateTypeAnnotations(enum_val->type_name())
                       ->cast<c10::EnumType>();
  AT_ASSERT(
      enum_type,
      "Enum with type: " + enum_val->type_name()->str() + " not found.");
  IValue val = loader.getIValue(enum_val->value());
  for (const auto& p : enum_type->enumNamesValues()) {
    if (p.second == val) {
      auto enum_holder = c10::make_intrusive<at::ivalue::EnumHolder>(
          enum_type, p.first, p.second);
      return IValue(std::move(enum_holder));
    }
  }
  AT_ASSERT(
      false, "Enum with type: " + enum_val->type_name()->str() + " not found.");
}

IValue parseBasic(
    FlatbufferLoader&,
    const mobile::serialization::IValue& ivalue) {
  switch (ivalue.val_type()) {
    case mobile::serialization::IValueUnion::NONE:
      return {};
    case mobile::serialization::IValueUnion::Int:
      return ivalue.val_as_Int()->int_val();
    case mobile::serialization::IValueUnion::Bool:
      return ivalue.val_as_Bool()->bool_val();
    case mobile::serialization::IValueUnion::Double:
      return ivalue.val_as_Double()->double_val();
    case mobile::serialization::IValueUnion::ComplexDouble: {
      const auto* comp = ivalue.val_as_ComplexDouble();
      return c10::complex<double>(comp->real(), comp->imag());
    }
    case mobile::serialization::IValueUnion::String:
      return ivalue.val_as_String()->data()->str();
    case mobile::serialization::IValueUnion::Device: {
      return c10::Device(ivalue.val_as_Device()->str()->str());
    }
    default:
      return {};
  }
}

at::Tensor parseTensorFromMetadata(
    FlatbufferLoader* loader,
    const mobile::serialization::TensorMetadata* tensor_md) {
  at::ScalarType type = static_cast<at::ScalarType>(tensor_md->scalar_type());
  auto options = at::CPU(type).options();
  at::Tensor tensor;
  if (tensor_md->quantized_schema() != nullptr) {
    // is quantized
    const auto* schema = tensor_md->quantized_schema();
    auto qscheme_type = static_cast<at::QScheme>(schema->qscheme());
    switch (qscheme_type) {
      case at::kPerTensorAffine: {
        tensor = at::_empty_affine_quantized(
            {0}, options, schema->scale(), schema->zero_point());
      } break;
      case at::kPerChannelAffineFloatQParams:
      case at::kPerChannelAffine: {
        at::Tensor scales = parseTensorFromMetadata(loader, schema->scales());
        at::Tensor zero_points =
            parseTensorFromMetadata(loader, schema->zero_points());
        tensor = at::_empty_per_channel_affine_quantized(
            {0}, scales, zero_points, schema->axis(), options);
      } break;
      default:
        TORCH_CHECK(
            false,
            "Unsupported tensor quantization type in serialization ",
            toString(qscheme_type));
        break;
    }
  } else {
    tensor = at::empty({0}, options);
  }
  at::TensorImpl* impl = tensor.unsafeGetTensorImpl();

  c10::Storage storage;
  storage = loader->getStorage(tensor_md->storage_location_index());
  impl->set_storage_keep_dtype(storage);
  impl->set_storage_offset(tensor_md->storage_offset());

  std::vector<int64_t> size{
      tensor_md->sizes()->begin(), tensor_md->sizes()->end()};
  std::vector<int64_t> stride{
      tensor_md->strides()->begin(), tensor_md->strides()->end()};
  impl->set_sizes_and_strides(size, stride);
#ifndef MIN_EDGE_RUNTIME
  tensor = autograd::make_variable(tensor, tensor_md->requires_grad());
#endif
  return tensor;
}

IValue parseTensor(
    FlatbufferLoader& loader,
    const mobile::serialization::IValue& ivalue) {
  const mobile::serialization::TensorMetadata* tensor_md =
      ivalue.val_as_TensorMetadata();
  return parseTensorFromMetadata(&loader, tensor_md);
}

IValue parseList(
    FlatbufferLoader& loader,
    const mobile::serialization::IValue& ivalue) {
  const mobile::serialization::List* list = ivalue.val_as_List();
  auto res = c10::impl::GenericList(AnyType::get());
  for (int i : *list->items()) {
    res.emplace_back(loader.getIValue(i));
  }
  auto type = loader.getOrCreateTypeAnnotations(list->annotation_str());
  res.unsafeSetElementType(type->containedType(0));
  return res;
}

IValue parseIntList(
    FlatbufferLoader&,
    const mobile::serialization::IValue& ivalue) {
  const auto& list = ivalue.val_as_IntList();
  return parseListNative<int64_t>(list);
}

IValue parseDoubleList(
    FlatbufferLoader&,
    const mobile::serialization::IValue& ivalue) {
  const auto& list = ivalue.val_as_DoubleList();
  return parseListNative<double>(list);
}

IValue parseBoolList(
    FlatbufferLoader&,
    const mobile::serialization::IValue& ivalue) {
  const auto& list = ivalue.val_as_BoolList();
  std::vector<uint8_t> res = parseListNative<uint8_t>(list);
  c10::List<bool> boollist;
  for (auto x : res) {
    boollist.push_back(x);
  }
  return boollist;
}

IValue parseTuple(
    FlatbufferLoader& loader,
    const mobile::serialization::IValue& ivalue) {
  const auto& tuple = ivalue.val_as_Tuple();
  std::vector<IValue> res;
  for (int i : *tuple->items()) {
    res.emplace_back(loader.getIValue(i));
  }
  return c10::ivalue::Tuple::create(res);
}

IValue parseDict(
    FlatbufferLoader& loader,
    const mobile::serialization::IValue& ivalue) {
  const auto* dict = ivalue.val_as_Dict();
  auto result = c10::impl::GenericDict(AnyType::get(), AnyType::get());
  const auto* keys = dict->keys();
  const auto* values = dict->values();
  for (size_t i = 0; i < keys->size(); ++i) {
    uint32_t key = keys->Get(i);
    uint32_t val = values->Get(i);
    result.insert_or_assign(loader.getIValue(key), loader.getIValue(val));
  }
  auto type = loader.getOrCreateTypeAnnotations(dict->annotation_str());
  result.unsafeSetKeyType(type->containedType(0));
  result.unsafeSetValueType(type->containedType(1));
  return result;
}

ClassTypePtr FlatbufferLoader::getOrCreateClassTypeForObject(
    const mobile::serialization::Object* object) {
  auto cls = getType(object->type_index());
  const mobile::serialization::ObjectType* obj_type =
      module_->object_types()->Get(object->type_index());
  if (cls == nullptr) {
    c10::string_view qn_str(
        obj_type->type_name()->c_str(), obj_type->type_name()->size());
    if (qn_str.starts_with(kTorchPrefix) || qn_str.starts_with(kJitPrefix)) {
      c10::QualifiedName qn(obj_type->type_name()->str());
      cls = cu_->get_class(qn);
      if (cls == nullptr) {
        cls = ClassType::create(qn, cu_, true);
        cu_->register_type(cls);
      }
    } else {
      cls = c10::parseType(std::string(qn_str))->cast<ClassType>();
    }
    TORCH_CHECK(object->type_index() < all_ivalues_.size());
    all_types_[object->type_index()] = cls;

    if (obj_type->type() == mobile::serialization::TypeType::CLASS_WITH_FIELD) {
      for (uint32_t i = 0; i < object->attrs()->size(); i++) {
        IValue val = getIValue(object->attrs()->Get(i));
        // Need to use concrete object's field's type to set type of field.
        cls->addAttribute(
            obj_type->attr_names()->Get(i)->str(),
            val.type<c10::DynamicType>());
      }
    }
    initialized_types_.insert(object->type_index());
  }
  return cls;
}

IValue parseObject(
    FlatbufferLoader& loader,
    const mobile::serialization::IValue& ivalue) {
  const mobile::serialization::Object* object = ivalue.val_as_Object();
  TORCH_INTERNAL_ASSERT_DEBUG_ONLY(object != nullptr);
  const auto* cur_input = loader.getCurrentFlatbufferInput();
  const mobile::serialization::ObjectType* obj_type =
      cur_input->object_types()->Get(object->type_index());
  auto cls = loader.getOrCreateClassTypeForObject(object);
  Stack stack;
  switch (obj_type->type()) {
    case mobile::serialization::TypeType::CLASS_WITH_FIELD: {
      auto obj = c10::ivalue::Object::create(
          at::StrongTypePtr(loader.cu_, cls), object->attrs()->size());
      for (uint32_t i = 0; i < object->attrs()->size(); i++) {
        IValue val = loader.getIValue(object->attrs()->Get(i));
        obj->setSlot(i, std::move(val));
      }
      return obj;
    }
    case mobile::serialization::TypeType::CLASS_WITH_SETSTATE: {
      IValue input = loader.getIValue(object->state());
      mobile::Function* setstate = loader.getFunction(object->setstate_func());
      auto obj =
          c10::ivalue::Object::create(at::StrongTypePtr(loader.cu_, cls), 0);
      stack.push_back(obj);
      stack.emplace_back(std::move(input));
      setstate->run(stack);
      return obj;
    }
    case mobile::serialization::TypeType::CUSTOM_CLASS: {
      auto custom_class_type =
          torch::jit::getCustomClass(cls->name()->qualifiedName());
      IValue input = loader.getIValue(object->state());
      auto obj = c10::ivalue::Object::create(
          c10::StrongTypePtr(nullptr, custom_class_type), 1);
      stack.push_back(obj);
      stack.emplace_back(std::move(input));
      custom_class_type->getMethod("__setstate__").run(stack);
      return obj;
    }
    default:
      AT_ASSERT(false, "need to be object");
  }
}

IValue FlatbufferLoader::parseIValue(
    const mobile::serialization::IValue* ivalue) {
  return ivalue_parsers_[static_cast<uint32_t>(ivalue->val_type())](
      *this, *ivalue);
}

void deleteNothing2(void*);
void deleteNothing2(void*) {}

c10::Storage FlatbufferLoader::getStorage(uint32_t index) {
  TORCH_CHECK(index < storage_loaded_.size());
  TORCH_CHECK(index < storages_.size());
  if (!storage_loaded_[index]) {
    auto* storage = module_->storage_data()->GetMutableObject(index);
    size_t size = storage->data()->size();
    void* ptr = static_cast<void*>(storage->mutable_data()->data());
    at::DataPtr data(ptr, ptr, deleteNothing2, DeviceType::CPU);
    storages_[index] =
        c10::Storage(c10::Storage::use_byte_size_t(), size, std::move(data));
    storage_loaded_[index] = true;
  }
  return storages_[index];
}

TypePtr FlatbufferLoader::getOrCreateTypeAnnotations(
    const flatbuffers::String* offset) {
  auto iter = type_annotations_.find(offset);
  if (iter != type_annotations_.end()) {
    return iter->second;
  }
  TypePtr type = type_resolver_(offset->str(), cu_);
  type_annotations_[offset] = type;
  return type;
}

<<<<<<< HEAD
mobile::Module initialize_mobile_module(
    mobile::serialization::Module* flatbuffer_module,
=======
std::tuple<std::shared_ptr<char>, size_t> get_file_content(
    const char* filename) {
#if defined(HAVE_MMAP)
  int fd = open(filename, O_RDONLY);
  struct stat statbuf {};
  fstat(fd, &statbuf);
  size_t size = statbuf.st_size;
  void* ptr = mmap(nullptr, statbuf.st_size, PROT_READ, MAP_PRIVATE, fd, 0);
  close(fd);
  auto deleter = [statbuf](char* ptr) { munmap(ptr, statbuf.st_size); };
  std::shared_ptr<char> data(reinterpret_cast<char*>(ptr), deleter);
#else
  FILE* f = fopen(filename, "rb");
  fseek(f, 0, SEEK_END);
  size_t size = ftell(f);
  fseek(f, 0, SEEK_SET);
  // make sure buffer size is multiple of alignment
  size_t buffer_size =
      (size / FLATBUFFERS_MAX_ALIGNMENT + 1) * FLATBUFFERS_MAX_ALIGNMENT;
#ifdef _WIN32
  std::shared_ptr<char> data(
      static_cast<char*>(
          _aligned_malloc(buffer_size, FLATBUFFERS_MAX_ALIGNMENT)),
      _aligned_free); // NOLINT
#else
  std::shared_ptr<char> data(
      static_cast<char*>(aligned_alloc(FLATBUFFERS_MAX_ALIGNMENT, buffer_size)),
      free); // NOLINT
#endif
  fread(data.get(), size, 1, f);
  fclose(f);
#endif
  return std::make_tuple(data, size);
}

void FlatbufferLoader::extractJitSourceAndConstants(
    ExtraFilesMap* jit_sources,
    std::vector<IValue>* constants) {
  AT_ASSERT(
      module_parsed_,
      "Need to first parse a flatbuffer file before extracing jit_sources");
  const auto* jit_constants = module_->jit_constants();
  for (auto i = 0; i < jit_constants->size(); ++i) {
    constants->emplace_back(getIValue(jit_constants->Get(i)));
  }
  parseExtraFilesFromVector(module_->jit_sources(), jit_sources);
}

mobile::Module parse_and_initialize_mobile_module(
    std::shared_ptr<char> data,
    size_t,
>>>>>>> f33c405a
    c10::optional<at::Device>) {
  mobile::Module m = FlatbufferLoader().parseModule(flatbuffer_module);
  return m;
}

mobile::Module parse_and_initialize_mobile_module(
    std::shared_ptr<char> data,
    size_t,
    c10::optional<at::Device>) {
  TORCH_CHECK(
      mobile::serialization::ModuleBufferHasIdentifier(data.get()),
      "Format error");
  auto* flatbuffer_module = mobile::serialization::GetMutableModule(data.get());
  mobile::Module m = initialize_mobile_module(flatbuffer_module);
  m.set_delete_memory(std::move(data));
  return m;
}

<<<<<<< HEAD
std::shared_ptr<char> read_file(const std::string& filename) {
#if defined(HAVE_MMAP)
  int fd = open(filename.c_str(), O_RDONLY);
  struct stat statbuf {};
  fstat(fd, &statbuf);
  int size = statbuf.st_size;
  void* ptr = mmap(nullptr, statbuf.st_size, PROT_READ, MAP_PRIVATE, fd, 0);
  close(fd);
  auto deleter = [statbuf](char* ptr) { munmap(ptr, statbuf.st_size); };
  std::shared_ptr<char> data(reinterpret_cast<char*>(ptr), deleter);
#else
  FILE* f = fopen(filename.c_str(), "rb");
  fseek(f, 0, SEEK_END);
  long size = ftell(f);
  fseek(f, 0, SEEK_SET);
  std::shared_ptr<char> data(static_cast<char*>(malloc(size)), free); // NOLINT
  fread(data.get(), size, 1, f);
  fclose(f);
#endif
  return data;
}

mobile::Module load_mobile_module_from_file(
    const std::string& filename,
    c10::optional<c10::Device> device) {
  auto data = read_file(filename);
  return parse_and_initialize_mobile_module(
      std::move(data), /*size=*/0, device);
}

std::shared_ptr<char> read_stream(std::istream& in) {
  // get size of the stream and reset to orig
  std::streampos orig_pos = in.tellg();
  in.seekg(orig_pos, std::ios::end);
  const long size = in.tellg();
  in.seekg(orig_pos, in.beg);

  // read stream
  std::shared_ptr<char> data(static_cast<char*>(malloc(size)), free); // NOLINT
  in.read(data.get(), size);

  in.seekg(orig_pos, in.beg);
  return data;
}

mobile::Module load_mobile_module_from_stream(
    std::istream& in,
    c10::optional<c10::Device> device) {
  auto data = read_stream(in);
  return parse_and_initialize_mobile_module(
      std::move(data), /*size=*/0, device);
}

mobile::Module load_mobile_module(
    const std::string& filename,
    const c10::optional<at::Device>,
    ExtraFilesMap& extra_files) {
  auto data = read_file(filename);
  TORCH_CHECK(
      mobile::serialization::ModuleBufferHasIdentifier(data.get()),
      "Format error");
  auto* flatbuffer_module = mobile::serialization::GetMutableModule(data.get());
  mobile::Module m = initialize_mobile_module(flatbuffer_module);
  parseExtraFiles(flatbuffer_module, extra_files);
  return m;
}

mobile::Module load_mobile_module(
    std::istream& in,
    const c10::optional<at::Device>,
    ExtraFilesMap& extra_files) {
  auto data = read_stream(in);
  TORCH_CHECK(
      mobile::serialization::ModuleBufferHasIdentifier(data.get()),
      "Format error");
  auto* flatbuffer_module = mobile::serialization::GetMutableModule(data.get());
  mobile::Module m = initialize_mobile_module(flatbuffer_module);
  parseExtraFiles(flatbuffer_module, extra_files);
  return m;
=======
mobile::Module load_mobile_module_from_file(
    const std::string& filename,
    c10::optional<c10::Device> device) {
  std::shared_ptr<char> data;
  size_t size = 0;
  std::tie(data, size) = get_file_content(filename.c_str());
  return parse_and_initialize_mobile_module(std::move(data), size, device);
>>>>>>> f33c405a
}

} // namespace jit
} // namespace torch<|MERGE_RESOLUTION|>--- conflicted
+++ resolved
@@ -570,10 +570,6 @@
   return type;
 }
 
-<<<<<<< HEAD
-mobile::Module initialize_mobile_module(
-    mobile::serialization::Module* flatbuffer_module,
-=======
 std::tuple<std::shared_ptr<char>, size_t> get_file_content(
     const char* filename) {
 #if defined(HAVE_MMAP)
@@ -609,6 +605,34 @@
   return std::make_tuple(data, size);
 }
 
+std::tuple<std::shared_ptr<char>, size_t> get_stream_content(std::istream& in) {
+  // get size of the stream and reset to orig
+  std::streampos orig_pos = in.tellg();
+  in.seekg(orig_pos, std::ios::end);
+  const long size = in.tellg();
+  in.seekg(orig_pos, in.beg);
+
+  // read stream
+  // NOLINT make sure buffer size is multiple of alignment
+  size_t buffer_size =
+      (size / FLATBUFFERS_MAX_ALIGNMENT + 1) * FLATBUFFERS_MAX_ALIGNMENT;
+#ifdef _WIN32
+  std::shared_ptr<char> data(
+      static_cast<char*>(
+          _aligned_malloc(buffer_size, FLATBUFFERS_MAX_ALIGNMENT)),
+      _aligned_free); // NOLINT
+#else
+  std::shared_ptr<char> data(
+      static_cast<char*>(aligned_alloc(FLATBUFFERS_MAX_ALIGNMENT, buffer_size)),
+      free); // NOLINT
+#endif
+  in.read(data.get(), size);
+
+  // reset stream to original position
+  in.seekg(orig_pos, in.beg);
+  return std::make_tuple(data, size);
+}
+
 void FlatbufferLoader::extractJitSourceAndConstants(
     ExtraFilesMap* jit_sources,
     std::vector<IValue>* constants) {
@@ -625,106 +649,23 @@
 mobile::Module parse_and_initialize_mobile_module(
     std::shared_ptr<char> data,
     size_t,
->>>>>>> f33c405a
-    c10::optional<at::Device>) {
-  mobile::Module m = FlatbufferLoader().parseModule(flatbuffer_module);
-  return m;
-}
-
-mobile::Module parse_and_initialize_mobile_module(
-    std::shared_ptr<char> data,
-    size_t,
     c10::optional<at::Device>) {
   TORCH_CHECK(
       mobile::serialization::ModuleBufferHasIdentifier(data.get()),
       "Format error");
   auto* flatbuffer_module = mobile::serialization::GetMutableModule(data.get());
-  mobile::Module m = initialize_mobile_module(flatbuffer_module);
+  mobile::Module m = FlatbufferLoader().parseModule(flatbuffer_module);
   m.set_delete_memory(std::move(data));
   return m;
 }
 
-<<<<<<< HEAD
-std::shared_ptr<char> read_file(const std::string& filename) {
-#if defined(HAVE_MMAP)
-  int fd = open(filename.c_str(), O_RDONLY);
-  struct stat statbuf {};
-  fstat(fd, &statbuf);
-  int size = statbuf.st_size;
-  void* ptr = mmap(nullptr, statbuf.st_size, PROT_READ, MAP_PRIVATE, fd, 0);
-  close(fd);
-  auto deleter = [statbuf](char* ptr) { munmap(ptr, statbuf.st_size); };
-  std::shared_ptr<char> data(reinterpret_cast<char*>(ptr), deleter);
-#else
-  FILE* f = fopen(filename.c_str(), "rb");
-  fseek(f, 0, SEEK_END);
-  long size = ftell(f);
-  fseek(f, 0, SEEK_SET);
-  std::shared_ptr<char> data(static_cast<char*>(malloc(size)), free); // NOLINT
-  fread(data.get(), size, 1, f);
-  fclose(f);
-#endif
-  return data;
-}
-
-mobile::Module load_mobile_module_from_file(
-    const std::string& filename,
-    c10::optional<c10::Device> device) {
-  auto data = read_file(filename);
-  return parse_and_initialize_mobile_module(
-      std::move(data), /*size=*/0, device);
-}
-
-std::shared_ptr<char> read_stream(std::istream& in) {
-  // get size of the stream and reset to orig
-  std::streampos orig_pos = in.tellg();
-  in.seekg(orig_pos, std::ios::end);
-  const long size = in.tellg();
-  in.seekg(orig_pos, in.beg);
-
-  // read stream
-  std::shared_ptr<char> data(static_cast<char*>(malloc(size)), free); // NOLINT
-  in.read(data.get(), size);
-
-  in.seekg(orig_pos, in.beg);
-  return data;
-}
-
-mobile::Module load_mobile_module_from_stream(
-    std::istream& in,
-    c10::optional<c10::Device> device) {
-  auto data = read_stream(in);
-  return parse_and_initialize_mobile_module(
-      std::move(data), /*size=*/0, device);
-}
-
-mobile::Module load_mobile_module(
-    const std::string& filename,
-    const c10::optional<at::Device>,
-    ExtraFilesMap& extra_files) {
-  auto data = read_file(filename);
-  TORCH_CHECK(
-      mobile::serialization::ModuleBufferHasIdentifier(data.get()),
-      "Format error");
-  auto* flatbuffer_module = mobile::serialization::GetMutableModule(data.get());
-  mobile::Module m = initialize_mobile_module(flatbuffer_module);
-  parseExtraFiles(flatbuffer_module, extra_files);
+mobile::Module initialize_mobile_module(
+    mobile::serialization::Module* flatbuffer_module,
+    c10::optional<at::Device>) {
+  mobile::Module m = FlatbufferLoader().parseModule(flatbuffer_module);
   return m;
 }
 
-mobile::Module load_mobile_module(
-    std::istream& in,
-    const c10::optional<at::Device>,
-    ExtraFilesMap& extra_files) {
-  auto data = read_stream(in);
-  TORCH_CHECK(
-      mobile::serialization::ModuleBufferHasIdentifier(data.get()),
-      "Format error");
-  auto* flatbuffer_module = mobile::serialization::GetMutableModule(data.get());
-  mobile::Module m = initialize_mobile_module(flatbuffer_module);
-  parseExtraFiles(flatbuffer_module, extra_files);
-  return m;
-=======
 mobile::Module load_mobile_module_from_file(
     const std::string& filename,
     c10::optional<c10::Device> device) {
@@ -732,7 +673,6 @@
   size_t size = 0;
   std::tie(data, size) = get_file_content(filename.c_str());
   return parse_and_initialize_mobile_module(std::move(data), size, device);
->>>>>>> f33c405a
 }
 
 } // namespace jit
