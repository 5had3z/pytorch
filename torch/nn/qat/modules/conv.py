--- conflicted
+++ resolved
@@ -94,8 +94,7 @@
         else:
             return conv
 
-<<<<<<< HEAD
-class Conv1d(_ConvNd):
+class Conv1d(_ConvNd, nn.Conv1d):
     r"""
     A Conv1d module attached with FakeQuantize modules for weight,
     used for quantization aware training.
@@ -147,10 +146,7 @@
     def from_float(cls, mod):
         return super().from_float(cls, mod)
 
-class Conv2d(_ConvNd):
-=======
 class Conv2d(_ConvNd, nn.Conv2d):
->>>>>>> 1fa23287
     r"""
     A Conv2d module attached with FakeQuantize modules for weight,
     used for quantization aware training.
